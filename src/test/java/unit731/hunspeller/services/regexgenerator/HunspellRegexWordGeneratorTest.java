package unit731.hunspeller.services.regexgenerator;

import java.util.Arrays;
import java.util.List;
import org.junit.Assert;
import org.junit.Test;


public class HunspellRegexWordGeneratorTest{

	@Test
<<<<<<< HEAD
	public void shouldGenerateAllWords(){
		String regex = "[abc]c[de]?";

		HunspellRegexWordGenerator generator = new HunspellRegexWordGenerator(regex);
		List<String> words = generator.generateAll(10);

		Assert.assertEquals(9l, words.size());
	}

	@Test
	public void shouldNotGenerateEmptyWord(){
		String regex = "a?b?c?";

		HunspellRegexWordGenerator generator = new HunspellRegexWordGenerator(regex);
		List<String> words = generator.generateAll(10);

		Assert.assertFalse(words.isEmpty());
=======
	public void allOne(){
		String[] regex = new String[]{"abc", "de", "a"};

		HunspellRegexWordGenerator generator = new HunspellRegexWordGenerator(regex);
		List<List<String>> words = generator.generateAll(1, 6);

		List<List<String>> expected = Arrays.asList(
			Arrays.asList("abc", "de", "a")
		);
		Assert.assertEquals(expected, words);
	}

	@Test
	public void oneForEach(){
		String[] regex = new String[]{"abc", "de", "?", "a", "*"};

		HunspellRegexWordGenerator generator = new HunspellRegexWordGenerator(regex);
		List<List<String>> words = generator.generateAll(1, 6);

		List<List<String>> expected = Arrays.asList(
			Arrays.asList("abc"),
			Arrays.asList("abc", "de"),
			Arrays.asList("abc", "a"),
			Arrays.asList("abc", "de", "a"),
			Arrays.asList("abc", "a", "a"),
			Arrays.asList("abc", "de", "a", "a")
		);
		Assert.assertEquals(expected, words);
	}

	@Test
	public void allZeroOrOne(){
		String[] regex = new String[]{"abc", "?", "de", "?", "a", "?"};

		HunspellRegexWordGenerator generator = new HunspellRegexWordGenerator(regex);
		List<List<String>> words = generator.generateAll(1, 7);

		List<List<String>> expected = Arrays.asList(
			Arrays.asList("a"),
			Arrays.asList("de"),
			Arrays.asList("de", "a"),
			Arrays.asList("abc"),
			Arrays.asList("abc", "a"),
			Arrays.asList("abc", "de"),
			Arrays.asList("abc", "de", "a")
		);
		Assert.assertEquals(expected, words);
	}

	@Test
	public void allZeroOrOneWithZeroMinimum(){
		String[] regex = new String[]{"abc", "?", "de", "?", "a", "?"};

		HunspellRegexWordGenerator generator = new HunspellRegexWordGenerator(regex);
		List<List<String>> words = generator.generateAll(0, 7);

		List<List<String>> expected = Arrays.asList(
			Arrays.asList(),
			Arrays.asList("a"),
			Arrays.asList("de"),
			Arrays.asList("de", "a"),
			Arrays.asList("abc"),
			Arrays.asList("abc", "a"),
			Arrays.asList("abc", "de")
		);
		Assert.assertEquals(expected, words);
	}

	@Test
	public void allZeroOrOneWithTwoMinimum(){
		String[] regex = new String[]{"abc", "?", "de", "?", "a", "?"};

		HunspellRegexWordGenerator generator = new HunspellRegexWordGenerator(regex);
		List<List<String>> words = generator.generateAll(2, 7);

		List<List<String>> expected = Arrays.asList(
			Arrays.asList("de", "a"),
			Arrays.asList("abc", "a"),
			Arrays.asList("abc", "de"),
			Arrays.asList("abc", "de", "a")
		);
		Assert.assertEquals(expected, words);
	}

	@Test
	public void allZeroOrMore(){
		String[] regex = new String[]{"abc", "*", "de", "*", "a", "*"};

		HunspellRegexWordGenerator generator = new HunspellRegexWordGenerator(regex);
		List<List<String>> words = generator.generateAll(1, 7);

		List<List<String>> expected = Arrays.asList(
			Arrays.asList("abc"),
			Arrays.asList("de"),
			Arrays.asList("a"),
			Arrays.asList("abc", "abc"),
			Arrays.asList("abc", "de"),
			Arrays.asList("abc", "a"),
			Arrays.asList("de", "de")
		);
		Assert.assertEquals(expected, words);
>>>>>>> 4a7dc467
	}

}<|MERGE_RESOLUTION|>--- conflicted
+++ resolved
@@ -9,25 +9,6 @@
 public class HunspellRegexWordGeneratorTest{
 
 	@Test
-<<<<<<< HEAD
-	public void shouldGenerateAllWords(){
-		String regex = "[abc]c[de]?";
-
-		HunspellRegexWordGenerator generator = new HunspellRegexWordGenerator(regex);
-		List<String> words = generator.generateAll(10);
-
-		Assert.assertEquals(9l, words.size());
-	}
-
-	@Test
-	public void shouldNotGenerateEmptyWord(){
-		String regex = "a?b?c?";
-
-		HunspellRegexWordGenerator generator = new HunspellRegexWordGenerator(regex);
-		List<String> words = generator.generateAll(10);
-
-		Assert.assertFalse(words.isEmpty());
-=======
 	public void allOne(){
 		String[] regex = new String[]{"abc", "de", "a"};
 
@@ -129,7 +110,6 @@
 			Arrays.asList("de", "de")
 		);
 		Assert.assertEquals(expected, words);
->>>>>>> 4a7dc467
 	}
 
 }