--- conflicted
+++ resolved
@@ -103,12 +103,7 @@
             </MenuItem>
             <MenuItem class="javax.swing.JMenuItem" name="dicRulesReducerMenuItem">
               <Properties>
-<<<<<<< HEAD
-                <Property name="text" type="java.lang.String" value="Rule reducer..."/>
-                <Property name="enabled" type="boolean" value="false"/>
-=======
                 <Property name="text" type="java.lang.String" value="Rules reducer..."/>
->>>>>>> 605a951b
               </Properties>
               <Events>
                 <EventHandler event="actionPerformed" listener="java.awt.event.ActionListener" parameters="java.awt.event.ActionEvent" handler="dicRulesReducerMenuItemActionPerformed"/>
