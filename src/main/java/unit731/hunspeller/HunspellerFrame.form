<?xml version="1.0" encoding="UTF-8" ?>

<Form version="1.9" maxVersion="1.9" type="org.netbeans.modules.form.forminfo.JFrameFormInfo">
  <NonVisualComponents>
    <Menu class="javax.swing.JMenuBar" name="mainMenuBar">
      <AuxValues>
        <AuxValue name="JavaCodeGenerator_InitCodePost" type="java.lang.String" value="addWindowListener(new WindowAdapter(){&#xa;&#x9;@Override&#xa;&#x9;public void windowClosing(WindowEvent e){&#xa;&#x9;&#x9;exit();&#xa;&#x9;}&#xa;});&#xa;"/>
      </AuxValues>
      <SubComponents>
        <Menu class="javax.swing.JMenu" name="filMenu">
          <Properties>
            <Property name="mnemonic" type="int" value="70"/>
            <Property name="text" type="java.lang.String" value="File"/>
            <Property name="toolTipText" type="java.lang.String" value=""/>
          </Properties>
          <AuxValues>
            <AuxValue name="JavaCodeGenerator_AddingCodePost" type="java.lang.String" value="Preferences preferences = Preferences.userNodeForPackage(getClass());&#xa;RecentItems recentItems = new RecentItems(5, preferences);&#xa;rfm = new RecentFileMenu(recentItems, this::loadFile);&#xa;rfm.setText(&quot;Recent files&quot;);&#xa;rfm.setMnemonic(&apos;R&apos;);&#xa;filMenu.add(rfm, 3);"/>
          </AuxValues>
          <SubComponents>
            <MenuItem class="javax.swing.JMenuItem" name="filOpenAFFMenuItem">
              <Properties>
                <Property name="mnemonic" type="int" value="97"/>
                <Property name="text" type="java.lang.String" value="Open AFF file..."/>
              </Properties>
              <Events>
                <EventHandler event="actionPerformed" listener="java.awt.event.ActionListener" parameters="java.awt.event.ActionEvent" handler="filOpenAFFMenuItemActionPerformed"/>
              </Events>
            </MenuItem>
            <MenuItem class="javax.swing.JMenuItem" name="filCreatePackageMenuItem">
              <Properties>
                <Property name="icon" type="javax.swing.Icon" editor="org.netbeans.modules.form.editors2.IconEditor">
                  <Image iconType="3" name="/file_package.png"/>
                </Property>
                <Property name="mnemonic" type="int" value="112"/>
                <Property name="text" type="java.lang.String" value="Create package"/>
                <Property name="enabled" type="boolean" value="false"/>
              </Properties>
              <Events>
                <EventHandler event="actionPerformed" listener="java.awt.event.ActionListener" parameters="java.awt.event.ActionEvent" handler="filCreatePackageMenuItemActionPerformed"/>
              </Events>
            </MenuItem>
            <MenuItem class="javax.swing.JPopupMenu$Separator" name="filRecentFilesSeparator">
            </MenuItem>
            <MenuItem class="javax.swing.JMenuItem" name="filEmptyRecentFilesMenuItem">
              <Properties>
                <Property name="mnemonic" type="int" value="101"/>
                <Property name="text" type="java.lang.String" value="Empty Recent Files list"/>
                <Property name="enabled" type="boolean" value="false"/>
              </Properties>
              <Events>
                <EventHandler event="actionPerformed" listener="java.awt.event.ActionListener" parameters="java.awt.event.ActionEvent" handler="filEmptyRecentFilesMenuItemActionPerformed"/>
              </Events>
            </MenuItem>
            <MenuItem class="javax.swing.JPopupMenu$Separator" name="filSeparator">
            </MenuItem>
            <MenuItem class="javax.swing.JMenuItem" name="filExitMenuItem">
              <Properties>
                <Property name="icon" type="javax.swing.Icon" editor="org.netbeans.modules.form.editors2.IconEditor">
                  <Image iconType="3" name="/file_exit.png"/>
                </Property>
                <Property name="mnemonic" type="int" value="120"/>
                <Property name="text" type="java.lang.String" value="Exit"/>
              </Properties>
              <Events>
                <EventHandler event="actionPerformed" listener="java.awt.event.ActionListener" parameters="java.awt.event.ActionEvent" handler="filExitMenuItemActionPerformed"/>
              </Events>
            </MenuItem>
          </SubComponents>
        </Menu>
        <Menu class="javax.swing.JMenu" name="dicMenu">
          <Properties>
            <Property name="mnemonic" type="int" value="68"/>
            <Property name="text" type="java.lang.String" value="Dictionary tools"/>
            <Property name="toolTipText" type="java.lang.String" value=""/>
            <Property name="enabled" type="boolean" value="false"/>
          </Properties>
          <SubComponents>
            <MenuItem class="javax.swing.JMenuItem" name="dicCheckCorrectnessMenuItem">
              <Properties>
                <Property name="icon" type="javax.swing.Icon" editor="org.netbeans.modules.form.editors2.IconEditor">
                  <Image iconType="3" name="/dictionary_correctness.png"/>
                </Property>
                <Property name="mnemonic" type="int" value="99"/>
                <Property name="text" type="java.lang.String" value="Check correctness"/>
                <Property name="toolTipText" type="java.lang.String" value=""/>
              </Properties>
              <Events>
                <EventHandler event="actionPerformed" listener="java.awt.event.ActionListener" parameters="java.awt.event.ActionEvent" handler="dicCheckCorrectnessMenuItemActionPerformed"/>
              </Events>
            </MenuItem>
            <MenuItem class="javax.swing.JMenuItem" name="dicSortDictionaryMenuItem">
              <Properties>
                <Property name="icon" type="javax.swing.Icon" editor="org.netbeans.modules.form.editors2.IconEditor">
                  <Image iconType="3" name="/dictionary_sort.png"/>
                </Property>
                <Property name="mnemonic" type="int" value="115"/>
                <Property name="text" type="java.lang.String" value="Sort dictionary..."/>
                <Property name="toolTipText" type="java.lang.String" value=""/>
              </Properties>
              <Events>
                <EventHandler event="actionPerformed" listener="java.awt.event.ActionListener" parameters="java.awt.event.ActionEvent" handler="dicSortDictionaryMenuItemActionPerformed"/>
              </Events>
            </MenuItem>
<<<<<<< HEAD
=======
            <MenuItem class="javax.swing.JMenuItem" name="dicRuleReducerMenuItem">
              <Properties>
                <Property name="text" type="java.lang.String" value="Rule reducer..."/>
              </Properties>
              <Events>
                <EventHandler event="actionPerformed" listener="java.awt.event.ActionListener" parameters="java.awt.event.ActionEvent" handler="dicRuleReducerMenuItemActionPerformed"/>
              </Events>
            </MenuItem>
>>>>>>> a3194766
            <MenuItem class="javax.swing.JPopupMenu$Separator" name="dicDuplicatesSeparator">
            </MenuItem>
            <MenuItem class="javax.swing.JMenuItem" name="dicWordCountMenuItem">
              <Properties>
                <Property name="icon" type="javax.swing.Icon" editor="org.netbeans.modules.form.editors2.IconEditor">
                  <Image iconType="3" name="/dictionary_count.png"/>
                </Property>
                <Property name="mnemonic" type="int" value="119"/>
                <Property name="text" type="java.lang.String" value="Word count"/>
              </Properties>
              <Events>
                <EventHandler event="actionPerformed" listener="java.awt.event.ActionListener" parameters="java.awt.event.ActionEvent" handler="dicWordCountMenuItemActionPerformed"/>
              </Events>
            </MenuItem>
            <MenuItem class="javax.swing.JMenuItem" name="dicStatisticsMenuItem">
              <Properties>
                <Property name="icon" type="javax.swing.Icon" editor="org.netbeans.modules.form.editors2.IconEditor">
                  <Image iconType="3" name="/dictionary_statistics.png"/>
                </Property>
                <Property name="mnemonic" type="int" value="116"/>
                <Property name="text" type="java.lang.String" value="Statistics"/>
              </Properties>
              <Events>
                <EventHandler event="actionPerformed" listener="java.awt.event.ActionListener" parameters="java.awt.event.ActionEvent" handler="dicStatisticsMenuItemActionPerformed"/>
              </Events>
            </MenuItem>
            <MenuItem class="javax.swing.JPopupMenu$Separator" name="dicStatisticsSeparator">
            </MenuItem>
            <MenuItem class="javax.swing.JMenuItem" name="dicExtractDuplicatesMenuItem">
              <Properties>
                <Property name="icon" type="javax.swing.Icon" editor="org.netbeans.modules.form.editors2.IconEditor">
                  <Image iconType="3" name="/dictionary_duplicates.png"/>
                </Property>
                <Property name="mnemonic" type="int" value="100"/>
                <Property name="text" type="java.lang.String" value="Extract duplicates..."/>
                <Property name="toolTipText" type="java.lang.String" value=""/>
              </Properties>
              <Events>
                <EventHandler event="actionPerformed" listener="java.awt.event.ActionListener" parameters="java.awt.event.ActionEvent" handler="dicExtractDuplicatesMenuItemActionPerformed"/>
              </Events>
            </MenuItem>
            <MenuItem class="javax.swing.JMenuItem" name="dicExtractWordlistMenuItem">
              <Properties>
                <Property name="icon" type="javax.swing.Icon" editor="org.netbeans.modules.form.editors2.IconEditor">
                  <Image iconType="3" name="/dictionary_wordlist.png"/>
                </Property>
                <Property name="text" type="java.lang.String" value="Extract wordlist..."/>
              </Properties>
              <Events>
                <EventHandler event="actionPerformed" listener="java.awt.event.ActionListener" parameters="java.awt.event.ActionEvent" handler="dicExtractWordlistMenuItemActionPerformed"/>
              </Events>
            </MenuItem>
            <MenuItem class="javax.swing.JMenuItem" name="dicExtractWordlistPlainTextMenuItem">
              <Properties>
                <Property name="icon" type="javax.swing.Icon" editor="org.netbeans.modules.form.editors2.IconEditor">
                  <Image iconType="3" name="/dictionary_wordlist.png"/>
                </Property>
                <Property name="text" type="java.lang.String" value="Extract wordlist (plain words)..."/>
              </Properties>
              <Events>
                <EventHandler event="actionPerformed" listener="java.awt.event.ActionListener" parameters="java.awt.event.ActionEvent" handler="dicExtractWordlistPlainTextMenuItemActionPerformed"/>
              </Events>
            </MenuItem>
            <MenuItem class="javax.swing.JMenuItem" name="dicExtractMinimalPairsMenuItem">
              <Properties>
                <Property name="mnemonic" type="int" value="109"/>
                <Property name="text" type="java.lang.String" value="Extract minimal pairs..."/>
              </Properties>
              <Events>
                <EventHandler event="actionPerformed" listener="java.awt.event.ActionListener" parameters="java.awt.event.ActionEvent" handler="dicExtractMinimalPairsMenuItemActionPerformed"/>
              </Events>
            </MenuItem>
          </SubComponents>
        </Menu>
        <Menu class="javax.swing.JMenu" name="theMenu">
          <Properties>
            <Property name="mnemonic" type="int" value="84"/>
            <Property name="text" type="java.lang.String" value="Thesaurus tools"/>
            <Property name="toolTipText" type="java.lang.String" value=""/>
            <Property name="enabled" type="boolean" value="false"/>
          </Properties>
          <SubComponents>
            <MenuItem class="javax.swing.JMenuItem" name="theFindDuplicatesMenuItem">
              <Properties>
                <Property name="icon" type="javax.swing.Icon" editor="org.netbeans.modules.form.editors2.IconEditor">
                  <Image iconType="3" name="/dictionary_duplicates.png"/>
                </Property>
                <Property name="mnemonic" type="int" value="100"/>
                <Property name="text" type="java.lang.String" value="Find duplicates"/>
              </Properties>
              <Events>
                <EventHandler event="actionPerformed" listener="java.awt.event.ActionListener" parameters="java.awt.event.ActionEvent" handler="theFindDuplicatesMenuItemActionPerformed"/>
              </Events>
            </MenuItem>
          </SubComponents>
        </Menu>
        <Menu class="javax.swing.JMenu" name="hypMenu">
          <Properties>
            <Property name="mnemonic" type="int" value="72"/>
            <Property name="text" type="java.lang.String" value="Hyphenation tools"/>
            <Property name="toolTipText" type="java.lang.String" value=""/>
            <Property name="enabled" type="boolean" value="false"/>
          </Properties>
          <SubComponents>
            <MenuItem class="javax.swing.JMenuItem" name="hypCheckCorrectnessMenuItem">
              <Properties>
                <Property name="icon" type="javax.swing.Icon" editor="org.netbeans.modules.form.editors2.IconEditor">
                  <Image iconType="3" name="/dictionary_correctness.png"/>
                </Property>
                <Property name="mnemonic" type="int" value="100"/>
                <Property name="text" type="java.lang.String" value="Check correctness"/>
              </Properties>
              <Events>
                <EventHandler event="actionPerformed" listener="java.awt.event.ActionListener" parameters="java.awt.event.ActionEvent" handler="hypCheckCorrectnessMenuItemActionPerformed"/>
              </Events>
            </MenuItem>
            <MenuItem class="javax.swing.JPopupMenu$Separator" name="hypDuplicatesSeparator">
            </MenuItem>
            <MenuItem class="javax.swing.JMenuItem" name="hypStatisticsMenuItem">
              <Properties>
                <Property name="icon" type="javax.swing.Icon" editor="org.netbeans.modules.form.editors2.IconEditor">
                  <Image iconType="3" name="/dictionary_statistics.png"/>
                </Property>
                <Property name="mnemonic" type="int" value="116"/>
                <Property name="text" type="java.lang.String" value="Statistics"/>
              </Properties>
              <Events>
                <EventHandler event="actionPerformed" listener="java.awt.event.ActionListener" parameters="java.awt.event.ActionEvent" handler="hypStatisticsMenuItemActionPerformed"/>
              </Events>
            </MenuItem>
          </SubComponents>
        </Menu>
        <Menu class="javax.swing.JMenu" name="hlpMenu">
          <Properties>
            <Property name="mnemonic" type="int" value="72"/>
            <Property name="text" type="java.lang.String" value="Help"/>
          </Properties>
          <SubComponents>
            <MenuItem class="javax.swing.JMenuItem" name="hlpAboutMenuItem">
              <Properties>
                <Property name="icon" type="javax.swing.Icon" editor="org.netbeans.modules.form.editors2.IconEditor">
                  <Image iconType="3" name="/about.png"/>
                </Property>
                <Property name="mnemonic" type="int" value="97"/>
                <Property name="text" type="java.lang.String" value="About"/>
              </Properties>
              <Events>
                <EventHandler event="actionPerformed" listener="java.awt.event.ActionListener" parameters="java.awt.event.ActionEvent" handler="hlpAboutMenuItemActionPerformed"/>
              </Events>
            </MenuItem>
          </SubComponents>
        </Menu>
      </SubComponents>
    </Menu>
  </NonVisualComponents>
  <Properties>
    <Property name="defaultCloseOperation" type="int" value="3"/>
    <Property name="title" type="java.lang.String" value="Hunspeller"/>
    <Property name="iconImage" type="java.awt.Image" editor="org.netbeans.modules.form.RADConnectionPropertyEditor">
      <Connection code="Toolkit.getDefaultToolkit().getImage(getClass().getResource(&quot;/favicon.jpg&quot;))" type="code"/>
    </Property>
    <Property name="minimumSize" type="java.awt.Dimension" editor="org.netbeans.beaninfo.editors.DimensionEditor">
      <Dimension value="[964, 534]"/>
    </Property>
    <Property name="preferredSize" type="java.awt.Dimension" editor="org.netbeans.beaninfo.editors.DimensionEditor">
      <Dimension value="[964, 534]"/>
    </Property>
  </Properties>
  <SyntheticProperties>
    <SyntheticProperty name="menuBar" type="java.lang.String" value="mainMenuBar"/>
    <SyntheticProperty name="formSizePolicy" type="int" value="1"/>
    <SyntheticProperty name="generateCenter" type="boolean" value="true"/>
  </SyntheticProperties>
  <AuxValues>
    <AuxValue name="FormSettings_autoResourcing" type="java.lang.Integer" value="0"/>
    <AuxValue name="FormSettings_autoSetComponentName" type="java.lang.Boolean" value="false"/>
    <AuxValue name="FormSettings_generateFQN" type="java.lang.Boolean" value="true"/>
    <AuxValue name="FormSettings_generateMnemonicsCode" type="java.lang.Boolean" value="false"/>
    <AuxValue name="FormSettings_i18nAutoMode" type="java.lang.Boolean" value="false"/>
    <AuxValue name="FormSettings_layoutCodeTarget" type="java.lang.Integer" value="1"/>
    <AuxValue name="FormSettings_listenerGenerationStyle" type="java.lang.Integer" value="0"/>
    <AuxValue name="FormSettings_variablesLocal" type="java.lang.Boolean" value="false"/>
    <AuxValue name="FormSettings_variablesModifier" type="java.lang.Integer" value="2"/>
  </AuxValues>

  <Layout>
    <DimensionLayout dim="0">
      <Group type="103" groupAlignment="0" attributes="0">
          <Group type="102" attributes="0">
              <EmptySpace max="-2" attributes="0"/>
              <Group type="103" groupAlignment="0" attributes="0">
                  <Component id="mainTabbedPane" alignment="0" max="32767" attributes="0"/>
                  <Component id="parsingResultScrollPane" alignment="1" max="32767" attributes="0"/>
                  <Component id="mainProgressBar" alignment="0" max="32767" attributes="0"/>
              </Group>
              <EmptySpace max="-2" attributes="0"/>
          </Group>
      </Group>
    </DimensionLayout>
    <DimensionLayout dim="1">
      <Group type="103" groupAlignment="0" attributes="0">
          <Group type="102" alignment="0" attributes="0">
              <EmptySpace max="-2" attributes="0"/>
              <Component id="parsingResultScrollPane" min="-2" pref="176" max="-2" attributes="0"/>
              <EmptySpace max="-2" attributes="0"/>
              <Component id="mainProgressBar" min="-2" pref="15" max="-2" attributes="0"/>
              <EmptySpace type="separate" max="-2" attributes="0"/>
              <Component id="mainTabbedPane" max="32767" attributes="0"/>
              <EmptySpace max="-2" attributes="0"/>
          </Group>
      </Group>
    </DimensionLayout>
  </Layout>
  <SubComponents>
    <Container class="javax.swing.JScrollPane" name="parsingResultScrollPane">
      <AuxValues>
        <AuxValue name="autoScrollPane" type="java.lang.Boolean" value="true"/>
      </AuxValues>

      <Layout class="org.netbeans.modules.form.compat2.layouts.support.JScrollPaneSupportLayout"/>
      <SubComponents>
        <Component class="javax.swing.JTextArea" name="parsingResultTextArea">
          <Properties>
            <Property name="editable" type="boolean" value="false"/>
            <Property name="columns" type="int" value="20"/>
            <Property name="rows" type="int" value="1"/>
            <Property name="tabSize" type="int" value="3"/>
          </Properties>
          <AuxValues>
            <AuxValue name="JavaCodeGenerator_InitCodePost" type="java.lang.String" value="DefaultCaret caret = (DefaultCaret)parsingResultTextArea.getCaret();&#xd;&#xa;caret.setUpdatePolicy(DefaultCaret.ALWAYS_UPDATE);"/>
          </AuxValues>
        </Component>
      </SubComponents>
    </Container>
    <Component class="javax.swing.JProgressBar" name="mainProgressBar">
    </Component>
    <Container class="javax.swing.JTabbedPane" name="mainTabbedPane">
      <AuxValues>
        <AuxValue name="JavaCodeGenerator_AddingCodePost" type="java.lang.String" value="mainTabbedPane.setEnabledAt(0, false);&#xa;mainTabbedPane.setEnabledAt(1, false);&#xa;mainTabbedPane.setEnabledAt(2, false);&#xa;mainTabbedPane.setEnabledAt(3, false);&#xa;KeyStroke escapeKeyStroke = KeyStroke.getKeyStroke(KeyEvent.VK_ESCAPE, 0);&#xa;mainTabbedPane.registerKeyboardAction(this, escapeKeyStroke, JComponent.WHEN_IN_FOCUSED_WINDOW);"/>
      </AuxValues>

      <Layout class="org.netbeans.modules.form.compat2.layouts.support.JTabbedPaneSupportLayout"/>
      <SubComponents>
        <Container class="javax.swing.JLayeredPane" name="dicLayeredPane">
          <Constraints>
            <Constraint layoutClass="org.netbeans.modules.form.compat2.layouts.support.JTabbedPaneSupportLayout" value="org.netbeans.modules.form.compat2.layouts.support.JTabbedPaneSupportLayout$JTabbedPaneConstraintsDescription">
              <JTabbedPaneConstraints tabName="Dictionary">
                <Property name="tabTitle" type="java.lang.String" value="Dictionary"/>
              </JTabbedPaneConstraints>
            </Constraint>
          </Constraints>

          <Layout>
            <DimensionLayout dim="0">
              <Group type="103" groupAlignment="0" attributes="0">
                  <Group type="102" attributes="0">
                      <EmptySpace max="-2" attributes="0"/>
                      <Group type="103" groupAlignment="0" attributes="0">
                          <Group type="102" alignment="1" attributes="0">
                              <Group type="103" groupAlignment="0" max="-2" attributes="0">
                                  <Component id="dicInputLabel" max="32767" attributes="0"/>
                                  <Component id="dicRuleTagsAidLabel" min="-2" pref="81" max="-2" attributes="0"/>
                              </Group>
                              <EmptySpace max="-2" attributes="0"/>
                              <Group type="103" groupAlignment="0" attributes="0">
                                  <Component id="dicRuleTagsAidComboBox" max="32767" attributes="0"/>
                                  <Component id="dicInputTextField" max="32767" attributes="0"/>
                              </Group>
                          </Group>
                          <Component id="dicScrollPane" alignment="0" pref="904" max="32767" attributes="0"/>
                          <Group type="102" alignment="0" attributes="0">
                              <Component id="totalProductionsLabel" min="-2" max="-2" attributes="0"/>
                              <EmptySpace max="-2" attributes="0"/>
                              <Component id="totalProductionsOutputLabel" min="-2" max="-2" attributes="0"/>
                              <EmptySpace min="0" pref="0" max="32767" attributes="0"/>
                          </Group>
                      </Group>
                      <EmptySpace max="-2" attributes="0"/>
                  </Group>
              </Group>
            </DimensionLayout>
            <DimensionLayout dim="1">
              <Group type="103" groupAlignment="0" attributes="0">
                  <Group type="102" attributes="0">
                      <EmptySpace max="-2" attributes="0"/>
                      <Group type="103" groupAlignment="3" attributes="0">
                          <Component id="dicInputLabel" alignment="3" min="-2" max="-2" attributes="0"/>
                          <Component id="dicInputTextField" alignment="3" min="-2" max="-2" attributes="0"/>
                      </Group>
                      <EmptySpace max="-2" attributes="0"/>
                      <Group type="103" groupAlignment="3" attributes="0">
                          <Component id="dicRuleTagsAidComboBox" alignment="3" min="-2" max="-2" attributes="0"/>
                          <Component id="dicRuleTagsAidLabel" alignment="3" min="-2" max="-2" attributes="0"/>
                      </Group>
                      <EmptySpace max="-2" attributes="0"/>
                      <Component id="dicScrollPane" pref="150" max="32767" attributes="0"/>
                      <EmptySpace type="unrelated" max="-2" attributes="0"/>
                      <Group type="103" groupAlignment="3" attributes="0">
                          <Component id="totalProductionsLabel" alignment="3" min="-2" max="-2" attributes="0"/>
                          <Component id="totalProductionsOutputLabel" alignment="3" min="-2" max="-2" attributes="0"/>
                      </Group>
                      <EmptySpace max="-2" attributes="0"/>
                  </Group>
              </Group>
            </DimensionLayout>
          </Layout>
          <SubComponents>
            <Component class="javax.swing.JLabel" name="dicInputLabel">
              <Properties>
                <Property name="labelFor" type="java.awt.Component" editor="org.netbeans.modules.form.ComponentChooserEditor">
                  <ComponentRef name="dicInputTextField"/>
                </Property>
                <Property name="text" type="java.lang.String" value="Dictionary entry:"/>
              </Properties>
            </Component>
            <Component class="javax.swing.JTextField" name="dicInputTextField">
              <Events>
                <EventHandler event="keyReleased" listener="java.awt.event.KeyListener" parameters="java.awt.event.KeyEvent" handler="dicInputTextFieldKeyReleased"/>
              </Events>
            </Component>
            <Component class="javax.swing.JLabel" name="dicRuleTagsAidLabel">
              <Properties>
                <Property name="labelFor" type="java.awt.Component" editor="org.netbeans.modules.form.ComponentChooserEditor">
                  <ComponentRef name="dicRuleTagsAidComboBox"/>
                </Property>
                <Property name="text" type="java.lang.String" value="Rule tags aid:"/>
              </Properties>
            </Component>
            <Component class="javax.swing.JComboBox" name="dicRuleTagsAidComboBox">
              <Properties>
                <Property name="model" type="javax.swing.ComboBoxModel" editor="org.netbeans.modules.form.editors2.ComboBoxModelEditor">
                  <StringArray count="0"/>
                </Property>
              </Properties>
              <AuxValues>
                <AuxValue name="JavaCodeGenerator_SerializeTo" type="java.lang.String" value="MainJFrame_ruleTagsAidComboBox"/>
                <AuxValue name="JavaCodeGenerator_TypeParameters" type="java.lang.String" value="&lt;String&gt;"/>
              </AuxValues>
            </Component>
            <Container class="javax.swing.JScrollPane" name="dicScrollPane">
              <AuxValues>
                <AuxValue name="autoScrollPane" type="java.lang.Boolean" value="true"/>
              </AuxValues>

              <Layout class="org.netbeans.modules.form.compat2.layouts.support.JScrollPaneSupportLayout"/>
              <SubComponents>
                <Component class="javax.swing.JTable" name="dicTable">
                  <Properties>
                    <Property name="model" type="javax.swing.table.TableModel" editor="org.netbeans.modules.form.RADConnectionPropertyEditor">
                      <Connection code="new ProductionTableModel()" type="code"/>
                    </Property>
                    <Property name="columnModel" type="javax.swing.table.TableColumnModel" editor="org.netbeans.modules.form.editors2.TableColumnModelEditor">
                      <TableColumnModel selectionModel="0"/>
                    </Property>
                    <Property name="showHorizontalLines" type="boolean" value="false"/>
                    <Property name="showVerticalLines" type="boolean" value="false"/>
                    <Property name="tableHeader" type="javax.swing.table.JTableHeader" editor="org.netbeans.modules.form.editors2.JTableHeaderEditor">
                      <TableHeader reorderingAllowed="true" resizingAllowed="true"/>
                    </Property>
                  </Properties>
                  <AuxValues>
                    <AuxValue name="JavaCodeGenerator_InitCodePost" type="java.lang.String" value="dicTable.setRowSelectionAllowed(true);"/>
                  </AuxValues>
                </Component>
              </SubComponents>
            </Container>
            <Component class="javax.swing.JLabel" name="totalProductionsLabel">
              <Properties>
                <Property name="labelFor" type="java.awt.Component" editor="org.netbeans.modules.form.ComponentChooserEditor">
                  <ComponentRef name="totalProductionsOutputLabel"/>
                </Property>
                <Property name="text" type="java.lang.String" value="Total productions:"/>
              </Properties>
            </Component>
            <Component class="javax.swing.JLabel" name="totalProductionsOutputLabel">
              <Properties>
                <Property name="text" type="java.lang.String" value="..."/>
              </Properties>
            </Component>
          </SubComponents>
        </Container>
        <Container class="javax.swing.JLayeredPane" name="cmpLayeredPane">
          <Constraints>
            <Constraint layoutClass="org.netbeans.modules.form.compat2.layouts.support.JTabbedPaneSupportLayout" value="org.netbeans.modules.form.compat2.layouts.support.JTabbedPaneSupportLayout$JTabbedPaneConstraintsDescription">
              <JTabbedPaneConstraints tabName="Compound Rules">
                <Property name="tabTitle" type="java.lang.String" value="Compound Rules"/>
              </JTabbedPaneConstraints>
            </Constraint>
          </Constraints>

          <Layout>
            <DimensionLayout dim="0">
              <Group type="103" groupAlignment="0" attributes="0">
                  <Group type="102" attributes="0">
                      <EmptySpace max="-2" attributes="0"/>
                      <Group type="103" groupAlignment="0" attributes="0">
                          <Group type="102" attributes="0">
                              <Group type="103" groupAlignment="0" attributes="0">
                                  <Component id="cmpInputLabel" alignment="0" min="-2" max="-2" attributes="0"/>
                                  <Component id="cmpRuleTagsAidLabel" alignment="0" min="-2" max="-2" attributes="0"/>
                              </Group>
                              <EmptySpace max="-2" attributes="0"/>
                              <Group type="103" groupAlignment="0" attributes="0">
                                  <Component id="cmpRuleTagsAidComboBox" max="32767" attributes="0"/>
                                  <Group type="102" attributes="0">
                                      <Component id="cmpInputComboBox" min="-2" pref="728" max="-2" attributes="0"/>
                                      <EmptySpace type="separate" max="-2" attributes="0"/>
                                      <Component id="limitLabel" min="-2" max="-2" attributes="0"/>
                                      <EmptySpace max="-2" attributes="0"/>
                                      <Component id="limitComboBox" min="-2" max="-2" attributes="0"/>
                                  </Group>
                              </Group>
                          </Group>
                          <Group type="102" alignment="1" attributes="0">
                              <Group type="103" groupAlignment="0" attributes="0">
                                  <Component id="cmpInputScrollPane" max="32767" attributes="0"/>
                                  <Group type="102" alignment="0" attributes="0">
                                      <Component id="cmpLoadInputButton" min="-2" max="-2" attributes="0"/>
                                      <EmptySpace min="0" pref="0" max="32767" attributes="0"/>
                                  </Group>
                              </Group>
                              <EmptySpace type="separate" max="-2" attributes="0"/>
                              <Component id="cmpScrollPane" min="-2" pref="443" max="-2" attributes="0"/>
                          </Group>
                      </Group>
                      <EmptySpace max="-2" attributes="0"/>
                  </Group>
              </Group>
            </DimensionLayout>
            <DimensionLayout dim="1">
              <Group type="103" groupAlignment="0" attributes="0">
                  <Group type="102" alignment="0" attributes="0">
                      <EmptySpace max="-2" attributes="0"/>
                      <Group type="103" groupAlignment="3" attributes="0">
                          <Component id="cmpInputLabel" alignment="3" min="-2" max="-2" attributes="0"/>
                          <Component id="cmpInputComboBox" alignment="3" min="-2" max="-2" attributes="0"/>
                          <Component id="limitComboBox" alignment="3" min="-2" max="-2" attributes="0"/>
                          <Component id="limitLabel" alignment="3" min="-2" max="-2" attributes="0"/>
                      </Group>
                      <EmptySpace max="-2" attributes="0"/>
                      <Group type="103" groupAlignment="3" attributes="0">
                          <Component id="cmpRuleTagsAidComboBox" alignment="3" min="-2" max="-2" attributes="0"/>
                          <Component id="cmpRuleTagsAidLabel" alignment="3" min="-2" max="-2" attributes="0"/>
                      </Group>
                      <EmptySpace max="-2" attributes="0"/>
                      <Group type="103" groupAlignment="0" attributes="0">
                          <Component id="cmpScrollPane" pref="146" max="32767" attributes="0"/>
                          <Component id="cmpInputScrollPane" max="32767" attributes="0"/>
                      </Group>
                      <EmptySpace max="-2" attributes="0"/>
                      <Component id="cmpLoadInputButton" min="-2" max="-2" attributes="0"/>
                      <EmptySpace max="-2" attributes="0"/>
                  </Group>
              </Group>
            </DimensionLayout>
          </Layout>
          <SubComponents>
            <Component class="javax.swing.JLabel" name="cmpInputLabel">
              <Properties>
                <Property name="labelFor" type="java.awt.Component" editor="org.netbeans.modules.form.ComponentChooserEditor">
                  <ComponentRef name="cmpInputComboBox"/>
                </Property>
                <Property name="text" type="java.lang.String" value="Compound rule:"/>
              </Properties>
            </Component>
            <Component class="javax.swing.JComboBox" name="cmpInputComboBox">
              <Properties>
                <Property name="editable" type="boolean" value="true"/>
              </Properties>
              <AuxValues>
                <AuxValue name="JavaCodeGenerator_InitCodePost" type="java.lang.String" value="cmpInputComboBox.getEditor().getEditorComponent().addKeyListener(new java.awt.event.KeyAdapter(){&#xd;&#xa;&#x9;@Override&#xd;&#xa;&#x9;public void keyReleased(java.awt.event.KeyEvent evt){&#xd;&#xa;&#x9;&#x9;cmpInputComboBoxKeyReleased();&#xd;&#xa;&#x9;}&#xd;&#xa;});&#xd;&#xa;cmpInputComboBox.addItemListener(new ItemListener(){&#xd;&#xa;&#x9;@Override&#xd;&#xa;&#x9;public void itemStateChanged(ItemEvent evt){&#xd;&#xa;&#x9;&#x9;cmpInputComboBoxKeyReleased();&#xd;&#xa;&#x9;}&#xd;&#xa;});"/>
                <AuxValue name="JavaCodeGenerator_TypeParameters" type="java.lang.String" value="&lt;String&gt;"/>
              </AuxValues>
            </Component>
            <Component class="javax.swing.JLabel" name="limitLabel">
              <Properties>
                <Property name="labelFor" type="java.awt.Component" editor="org.netbeans.modules.form.ComponentChooserEditor">
                  <ComponentRef name="limitComboBox"/>
                </Property>
                <Property name="text" type="java.lang.String" value="Limit:"/>
              </Properties>
            </Component>
            <Component class="javax.swing.JComboBox" name="limitComboBox">
              <Properties>
                <Property name="model" type="javax.swing.ComboBoxModel" editor="org.netbeans.modules.form.editors2.ComboBoxModelEditor">
                  <StringArray count="5">
                    <StringItem index="0" value="20"/>
                    <StringItem index="1" value="50"/>
                    <StringItem index="2" value="100"/>
                    <StringItem index="3" value="500"/>
                    <StringItem index="4" value="1000"/>
                  </StringArray>
                </Property>
              </Properties>
              <Events>
                <EventHandler event="actionPerformed" listener="java.awt.event.ActionListener" parameters="java.awt.event.ActionEvent" handler="limitComboBoxActionPerformed"/>
              </Events>
              <AuxValues>
                <AuxValue name="JavaCodeGenerator_TypeParameters" type="java.lang.String" value="&lt;String&gt;"/>
              </AuxValues>
            </Component>
            <Component class="javax.swing.JLabel" name="cmpRuleTagsAidLabel">
              <Properties>
                <Property name="labelFor" type="java.awt.Component" editor="org.netbeans.modules.form.ComponentChooserEditor">
                  <ComponentRef name="cmpRuleTagsAidComboBox"/>
                </Property>
                <Property name="text" type="java.lang.String" value="Rule tags aid:"/>
              </Properties>
            </Component>
            <Component class="javax.swing.JComboBox" name="cmpRuleTagsAidComboBox">
              <AuxValues>
                <AuxValue name="JavaCodeGenerator_TypeParameters" type="java.lang.String" value="&lt;String&gt;"/>
              </AuxValues>
            </Component>
            <Container class="javax.swing.JScrollPane" name="cmpScrollPane">
              <AuxValues>
                <AuxValue name="autoScrollPane" type="java.lang.Boolean" value="true"/>
              </AuxValues>

              <Layout class="org.netbeans.modules.form.compat2.layouts.support.JScrollPaneSupportLayout"/>
              <SubComponents>
                <Component class="javax.swing.JTable" name="cmpTable">
                  <Properties>
                    <Property name="model" type="javax.swing.table.TableModel" editor="org.netbeans.modules.form.RADConnectionPropertyEditor">
                      <Connection code="new CompoundTableModel()" type="code"/>
                    </Property>
                    <Property name="columnModel" type="javax.swing.table.TableColumnModel" editor="org.netbeans.modules.form.editors2.TableColumnModelEditor">
                      <TableColumnModel selectionModel="0"/>
                    </Property>
                    <Property name="showHorizontalLines" type="boolean" value="false"/>
                    <Property name="showVerticalLines" type="boolean" value="false"/>
                    <Property name="tableHeader" type="javax.swing.table.JTableHeader" editor="org.netbeans.modules.form.editors2.JTableHeaderEditor">
                      <TableHeader reorderingAllowed="true" resizingAllowed="true"/>
                    </Property>
                  </Properties>
                  <AuxValues>
                    <AuxValue name="JavaCodeGenerator_InitCodePost" type="java.lang.String" value="KeyStroke cancelKeyStroke = KeyStroke.getKeyStroke(KeyEvent.VK_DELETE, 0);&#xd;&#xa;cmpTable.registerKeyboardAction(this, cancelKeyStroke, JComponent.WHEN_FOCUSED);&#xd;&#xa;&#xd;&#xa;cmpTable.setRowSelectionAllowed(true);"/>
                  </AuxValues>
                </Component>
              </SubComponents>
            </Container>
            <Container class="javax.swing.JScrollPane" name="cmpInputScrollPane">
              <AuxValues>
                <AuxValue name="autoScrollPane" type="java.lang.Boolean" value="true"/>
              </AuxValues>

              <Layout class="org.netbeans.modules.form.compat2.layouts.support.JScrollPaneSupportLayout"/>
              <SubComponents>
                <Component class="javax.swing.JTextArea" name="cmpInputTextArea">
                  <Properties>
                    <Property name="columns" type="int" value="20"/>
                    <Property name="rows" type="int" value="1"/>
                  </Properties>
                </Component>
              </SubComponents>
            </Container>
            <Component class="javax.swing.JButton" name="cmpLoadInputButton">
              <Properties>
                <Property name="text" type="java.lang.String" value="Load input from dictionary"/>
              </Properties>
              <Events>
                <EventHandler event="actionPerformed" listener="java.awt.event.ActionListener" parameters="java.awt.event.ActionEvent" handler="cmpLoadInputButtonActionPerformed"/>
              </Events>
            </Component>
          </SubComponents>
        </Container>
        <Container class="javax.swing.JLayeredPane" name="theLayeredPane">
          <Constraints>
            <Constraint layoutClass="org.netbeans.modules.form.compat2.layouts.support.JTabbedPaneSupportLayout" value="org.netbeans.modules.form.compat2.layouts.support.JTabbedPaneSupportLayout$JTabbedPaneConstraintsDescription">
              <JTabbedPaneConstraints tabName="Thesaurus">
                <Property name="tabTitle" type="java.lang.String" value="Thesaurus"/>
              </JTabbedPaneConstraints>
            </Constraint>
          </Constraints>

          <Layout>
            <DimensionLayout dim="0">
              <Group type="103" groupAlignment="0" attributes="0">
                  <Group type="102" attributes="0">
                      <EmptySpace max="-2" attributes="0"/>
                      <Group type="103" groupAlignment="0" attributes="0">
                          <Component id="theScrollPane" pref="904" max="32767" attributes="0"/>
                          <Group type="102" alignment="1" attributes="0">
                              <Component id="theMeaningsLabel" min="-2" max="-2" attributes="0"/>
                              <EmptySpace max="-2" attributes="0"/>
                              <Component id="theMeaningsTextField" max="32767" attributes="0"/>
                              <EmptySpace type="separate" max="-2" attributes="0"/>
                              <Component id="theAddButton" min="-2" max="-2" attributes="0"/>
                              <EmptySpace max="-2" attributes="0"/>
                              <Component id="theUndoButton" min="-2" max="-2" attributes="0"/>
                              <EmptySpace max="-2" attributes="0"/>
                              <Component id="theRedoButton" min="-2" max="-2" attributes="0"/>
                          </Group>
                          <Group type="102" alignment="0" attributes="0">
                              <Component id="theSynonymsRecordedLabel" min="-2" max="-2" attributes="0"/>
                              <EmptySpace max="-2" attributes="0"/>
                              <Component id="theSynonymsRecordedOutputLabel" pref="799" max="32767" attributes="0"/>
                          </Group>
                      </Group>
                      <EmptySpace max="-2" attributes="0"/>
                  </Group>
              </Group>
            </DimensionLayout>
            <DimensionLayout dim="1">
              <Group type="103" groupAlignment="0" attributes="0">
                  <Group type="102" alignment="1" attributes="0">
                      <EmptySpace max="-2" attributes="0"/>
                      <Group type="103" groupAlignment="3" attributes="0">
                          <Component id="theMeaningsLabel" alignment="3" min="-2" max="-2" attributes="0"/>
                          <Component id="theMeaningsTextField" alignment="3" min="-2" max="-2" attributes="0"/>
                          <Component id="theAddButton" alignment="3" min="-2" max="-2" attributes="0"/>
                          <Component id="theUndoButton" alignment="3" min="-2" max="-2" attributes="0"/>
                          <Component id="theRedoButton" alignment="3" min="-2" max="-2" attributes="0"/>
                      </Group>
                      <EmptySpace max="-2" attributes="0"/>
                      <Component id="theScrollPane" pref="173" max="32767" attributes="0"/>
                      <EmptySpace type="unrelated" max="-2" attributes="0"/>
                      <Group type="103" groupAlignment="3" attributes="0">
                          <Component id="theSynonymsRecordedLabel" alignment="3" min="-2" max="-2" attributes="0"/>
                          <Component id="theSynonymsRecordedOutputLabel" alignment="3" min="-2" max="-2" attributes="0"/>
                      </Group>
                      <EmptySpace max="-2" attributes="0"/>
                  </Group>
              </Group>
            </DimensionLayout>
          </Layout>
          <SubComponents>
            <Component class="javax.swing.JLabel" name="theMeaningsLabel">
              <Properties>
                <Property name="labelFor" type="java.awt.Component" editor="org.netbeans.modules.form.ComponentChooserEditor">
                  <ComponentRef name="theMeaningsTextField"/>
                </Property>
                <Property name="text" type="java.lang.String" value="New synonym:"/>
              </Properties>
            </Component>
            <Component class="javax.swing.JTextField" name="theMeaningsTextField">
              <Events>
                <EventHandler event="keyReleased" listener="java.awt.event.KeyListener" parameters="java.awt.event.KeyEvent" handler="theMeaningsTextFieldKeyReleased"/>
              </Events>
            </Component>
            <Component class="javax.swing.JButton" name="theAddButton">
              <Properties>
                <Property name="mnemonic" type="int" value="65"/>
                <Property name="text" type="java.lang.String" value="Add"/>
                <Property name="toolTipText" type="java.lang.String" value=""/>
                <Property name="enabled" type="boolean" value="false"/>
              </Properties>
              <Events>
                <EventHandler event="actionPerformed" listener="java.awt.event.ActionListener" parameters="java.awt.event.ActionEvent" handler="theAddButtonActionPerformed"/>
              </Events>
            </Component>
            <Container class="javax.swing.JScrollPane" name="theScrollPane">
              <AuxValues>
                <AuxValue name="autoScrollPane" type="java.lang.Boolean" value="true"/>
              </AuxValues>

              <Layout class="org.netbeans.modules.form.compat2.layouts.support.JScrollPaneSupportLayout"/>
              <SubComponents>
                <Component class="javax.swing.JTable" name="theTable">
                  <Properties>
                    <Property name="model" type="javax.swing.table.TableModel" editor="org.netbeans.modules.form.RADConnectionPropertyEditor">
                      <Connection code="new ThesaurusTableModel()" type="code"/>
                    </Property>
                    <Property name="autoResizeMode" type="int" value="3"/>
                    <Property name="rowSorter" type="javax.swing.RowSorter" editor="org.netbeans.modules.form.RADConnectionPropertyEditor">
                      <Connection code="new TableRowSorter&lt;ThesaurusTableModel&gt;((ThesaurusTableModel)theTable.getModel())" type="code"/>
                    </Property>
                    <Property name="showHorizontalLines" type="boolean" value="false"/>
                    <Property name="showVerticalLines" type="boolean" value="false"/>
                  </Properties>
                  <AuxValues>
                    <AuxValue name="JavaCodeGenerator_InitCodePost" type="java.lang.String" value="theTable.setRowSelectionAllowed(true);&#xd;&#xa;theTable.getColumnModel().getColumn(0).setMinWidth(200);&#xd;&#xa;theTable.getColumnModel().getColumn(0).setMaxWidth(500);&#xd;&#xa;&#xd;&#xa;theTable.registerKeyboardAction(this, cancelKeyStroke, JComponent.WHEN_FOCUSED);&#xd;&#xa;&#xd;&#xa;JFrame parent = this;&#xd;&#xa;theTable.addMouseListener(new MouseAdapter(){&#xd;&#xa;&#x9;public void mouseClicked(MouseEvent e){&#xd;&#xa;&#x9;&#x9;if(e.getClickCount() == 1){&#xd;&#xa;&#x9;&#x9;&#x9;JTable target = (JTable)e.getSource();&#xd;&#xa;&#x9;&#x9;&#x9;int col = target.getSelectedColumn();&#xd;&#xa;&#x9;&#x9;&#x9;if(col == 1){&#xd;&#xa;&#x9;&#x9;&#x9;&#x9;int row = theTable.convertRowIndexToModel(target.getSelectedRow());&#xd;&#xa;&#x9;&#x9;&#x9;&#x9;BiConsumer&lt;List&lt;MeaningEntry&gt;, String&gt; okButtonAction = (meanings, text) -&gt; {&#xd;&#xa;&#x9;&#x9;&#x9;&#x9;&#x9;try{&#xd;&#xa;&#x9;&#x9;&#x9;&#x9;&#x9;&#x9;backbone.getTheParser().setMeanings(row, meanings, text);&#xd;&#xa;&#xd;&#xa;&#x9;&#x9;&#x9;&#x9;&#x9;&#x9;// ... and save the files&#xd;&#xa;&#x9;&#x9;&#x9;&#x9;&#x9;&#x9;backbone.storeThesaurusFiles();&#xd;&#xa;&#x9;&#x9;&#x9;&#x9;&#x9;}&#xd;&#xa;&#x9;&#x9;&#x9;&#x9;&#x9;catch(IllegalArgumentException | IOException ex){&#xd;&#xa;&#x9;&#x9;&#x9;&#x9;&#x9;&#x9;LOGGER.info(Backbone.MARKER_APPLICATION, unit731.hunspeller.services.ExceptionHelper.getMessage(ex));&#xd;&#xa;&#x9;&#x9;&#x9;&#x9;&#x9;}&#xd;&#xa;&#x9;&#x9;&#x9;&#x9;};&#xd;&#xa;&#x9;&#x9;&#x9;&#x9;ThesaurusEntry synonym = backbone.getTheParser().getSynonymsDictionary().get(row);&#xd;&#xa;&#x9;&#x9;&#x9;&#x9;ThesaurusMeaningsDialog dialog = new ThesaurusMeaningsDialog(synonym, okButtonAction, parent);&#xd;&#xa;&#x9;&#x9;&#x9;&#x9;GUIUtils.addCancelByEscapeKey(dialog);&#xd;&#xa;&#x9;&#x9;&#x9;&#x9;dialog.setLocationRelativeTo(parent);&#xd;&#xa;&#x9;&#x9;&#x9;&#x9;dialog.setVisible(true);&#xd;&#xa;&#x9;&#x9;&#x9;}&#xd;&#xa;&#x9;&#x9;}&#xd;&#xa;&#x9;}&#xd;&#xa;});&#xd;&#xa;&#xd;&#xa;ThesaurusTableRenderer cellRenderer = new ThesaurusTableRenderer();&#xd;&#xa;theTable.getColumnModel().getColumn(1).setCellRenderer(cellRenderer);"/>
                  </AuxValues>
                </Component>
              </SubComponents>
            </Container>
            <Component class="javax.swing.JLabel" name="theSynonymsRecordedLabel">
              <Properties>
                <Property name="labelFor" type="java.awt.Component" editor="org.netbeans.modules.form.ComponentChooserEditor">
                  <ComponentRef name="theSynonymsRecordedOutputLabel"/>
                </Property>
                <Property name="text" type="java.lang.String" value="Synonyms recorded:"/>
              </Properties>
            </Component>
            <Component class="javax.swing.JLabel" name="theSynonymsRecordedOutputLabel">
              <Properties>
                <Property name="text" type="java.lang.String" value="..."/>
              </Properties>
            </Component>
            <Component class="javax.swing.JButton" name="theUndoButton">
              <Properties>
                <Property name="mnemonic" type="int" value="85"/>
                <Property name="text" type="java.lang.String" value="Undo"/>
                <Property name="toolTipText" type="java.lang.String" value=""/>
                <Property name="enabled" type="boolean" value="false"/>
              </Properties>
              <Events>
                <EventHandler event="actionPerformed" listener="java.awt.event.ActionListener" parameters="java.awt.event.ActionEvent" handler="theUndoButtonActionPerformed"/>
              </Events>
            </Component>
            <Component class="javax.swing.JButton" name="theRedoButton">
              <Properties>
                <Property name="mnemonic" type="int" value="82"/>
                <Property name="text" type="java.lang.String" value="Redo"/>
                <Property name="enabled" type="boolean" value="false"/>
              </Properties>
              <Events>
                <EventHandler event="actionPerformed" listener="java.awt.event.ActionListener" parameters="java.awt.event.ActionEvent" handler="theRedoButtonActionPerformed"/>
              </Events>
            </Component>
          </SubComponents>
        </Container>
        <Container class="javax.swing.JLayeredPane" name="hypLayeredPane">
          <Constraints>
            <Constraint layoutClass="org.netbeans.modules.form.compat2.layouts.support.JTabbedPaneSupportLayout" value="org.netbeans.modules.form.compat2.layouts.support.JTabbedPaneSupportLayout$JTabbedPaneConstraintsDescription">
              <JTabbedPaneConstraints tabName="Hyphenation">
                <Property name="tabTitle" type="java.lang.String" value="Hyphenation"/>
              </JTabbedPaneConstraints>
            </Constraint>
          </Constraints>

          <Layout>
            <DimensionLayout dim="0">
              <Group type="103" groupAlignment="0" attributes="0">
                  <Group type="102" attributes="0">
                      <EmptySpace max="-2" attributes="0"/>
                      <Group type="103" groupAlignment="0" attributes="0">
                          <Group type="102" alignment="0" attributes="0">
                              <Component id="hypWordLabel" min="-2" max="-2" attributes="0"/>
                              <EmptySpace max="-2" attributes="0"/>
                              <Component id="hypWordTextField" pref="870" max="32767" attributes="0"/>
                          </Group>
                          <Group type="102" alignment="0" attributes="0">
                              <Group type="103" groupAlignment="0" attributes="0">
                                  <Component id="hypSyllabationLabel" alignment="0" min="-2" max="-2" attributes="0"/>
                                  <Component id="hypSyllabesCountLabel" alignment="0" min="-2" max="-2" attributes="0"/>
                              </Group>
                              <EmptySpace max="-2" attributes="0"/>
                              <Group type="103" groupAlignment="0" attributes="0">
                                  <Component id="hypSyllabesCountOutputLabel" max="32767" attributes="0"/>
                                  <Component id="hypSyllabationOutputLabel" max="32767" attributes="0"/>
                              </Group>
                          </Group>
                          <Group type="102" alignment="0" attributes="0">
                              <Component id="hypAddRuleLabel" min="-2" max="-2" attributes="0"/>
                              <EmptySpace max="-2" attributes="0"/>
                              <Component id="hypAddRuleTextField" max="32767" attributes="0"/>
                              <EmptySpace type="unrelated" max="-2" attributes="0"/>
                              <Component id="hypAddRuleLevelComboBox" min="-2" max="-2" attributes="0"/>
                              <EmptySpace type="separate" max="-2" attributes="0"/>
                              <Component id="hypAddRuleButton" min="-2" max="-2" attributes="0"/>
                          </Group>
                          <Group type="102" attributes="0">
                              <Component id="hypAddRuleSyllabesCountLabel" min="-2" max="-2" attributes="0"/>
                              <EmptySpace max="-2" attributes="0"/>
                              <Component id="hypAddRuleSyllabesCountOutputLabel" max="32767" attributes="0"/>
                              <EmptySpace min="-2" pref="13" max="-2" attributes="0"/>
                          </Group>
                          <Group type="102" alignment="0" attributes="0">
                              <Component id="hypAddRuleSyllabationLabel" min="-2" max="-2" attributes="0"/>
                              <EmptySpace max="-2" attributes="0"/>
                              <Component id="hypAddRuleSyllabationOutputLabel" max="32767" attributes="0"/>
                          </Group>
                          <Group type="102" alignment="1" attributes="0">
                              <Component id="hypRulesLabel" min="-2" max="-2" attributes="0"/>
                              <EmptySpace max="-2" attributes="0"/>
                              <Component id="hypRulesOutputLabel" max="32767" attributes="0"/>
                          </Group>
                      </Group>
                      <EmptySpace max="-2" attributes="0"/>
                  </Group>
              </Group>
            </DimensionLayout>
            <DimensionLayout dim="1">
              <Group type="103" groupAlignment="0" attributes="0">
                  <Group type="102" alignment="0" attributes="0">
                      <EmptySpace max="-2" attributes="0"/>
                      <Group type="103" groupAlignment="3" attributes="0">
                          <Component id="hypWordLabel" alignment="3" min="-2" max="-2" attributes="0"/>
                          <Component id="hypWordTextField" alignment="3" min="-2" max="-2" attributes="0"/>
                      </Group>
                      <EmptySpace type="unrelated" max="-2" attributes="0"/>
                      <Group type="103" groupAlignment="0" attributes="0">
                          <Component id="hypSyllabationLabel" alignment="0" min="-2" max="-2" attributes="0"/>
                          <Component id="hypSyllabationOutputLabel" min="-2" max="-2" attributes="0"/>
                      </Group>
                      <EmptySpace max="-2" attributes="0"/>
                      <Group type="103" groupAlignment="3" attributes="0">
                          <Component id="hypSyllabesCountLabel" alignment="3" min="-2" max="-2" attributes="0"/>
                          <Component id="hypSyllabesCountOutputLabel" alignment="3" min="-2" max="-2" attributes="0"/>
                      </Group>
                      <EmptySpace max="-2" attributes="0"/>
                      <Group type="103" groupAlignment="3" attributes="0">
                          <Component id="hypRulesLabel" alignment="3" min="-2" max="-2" attributes="0"/>
                          <Component id="hypRulesOutputLabel" alignment="3" min="-2" max="-2" attributes="0"/>
                      </Group>
                      <EmptySpace type="separate" max="-2" attributes="0"/>
                      <Group type="103" groupAlignment="3" attributes="0">
                          <Component id="hypAddRuleLabel" alignment="3" min="-2" max="-2" attributes="0"/>
                          <Component id="hypAddRuleTextField" alignment="3" min="-2" max="-2" attributes="0"/>
                          <Component id="hypAddRuleButton" alignment="3" min="-2" max="-2" attributes="0"/>
                          <Component id="hypAddRuleLevelComboBox" alignment="3" min="-2" max="-2" attributes="0"/>
                      </Group>
                      <EmptySpace type="unrelated" max="-2" attributes="0"/>
                      <Group type="103" groupAlignment="3" attributes="0">
                          <Component id="hypAddRuleSyllabationLabel" alignment="3" min="-2" max="-2" attributes="0"/>
                          <Component id="hypAddRuleSyllabationOutputLabel" alignment="3" min="-2" max="-2" attributes="0"/>
                      </Group>
                      <EmptySpace max="-2" attributes="0"/>
                      <Group type="103" groupAlignment="3" attributes="0">
                          <Component id="hypAddRuleSyllabesCountLabel" alignment="3" min="-2" max="-2" attributes="0"/>
                          <Component id="hypAddRuleSyllabesCountOutputLabel" alignment="3" min="-2" max="-2" attributes="0"/>
                      </Group>
                      <EmptySpace pref="67" max="32767" attributes="0"/>
                  </Group>
              </Group>
            </DimensionLayout>
          </Layout>
          <SubComponents>
            <Component class="javax.swing.JLabel" name="hypWordLabel">
              <Properties>
                <Property name="labelFor" type="java.awt.Component" editor="org.netbeans.modules.form.ComponentChooserEditor">
                  <ComponentRef name="hypWordTextField"/>
                </Property>
                <Property name="text" type="java.lang.String" value="Word:"/>
              </Properties>
            </Component>
            <Component class="javax.swing.JTextField" name="hypWordTextField">
              <Events>
                <EventHandler event="keyReleased" listener="java.awt.event.KeyListener" parameters="java.awt.event.KeyEvent" handler="hypWordTextFieldKeyReleased"/>
              </Events>
            </Component>
            <Component class="javax.swing.JLabel" name="hypSyllabationLabel">
              <Properties>
                <Property name="labelFor" type="java.awt.Component" editor="org.netbeans.modules.form.ComponentChooserEditor">
                  <ComponentRef name="hypSyllabationOutputLabel"/>
                </Property>
                <Property name="text" type="java.lang.String" value="Syllabation:"/>
              </Properties>
            </Component>
            <Component class="javax.swing.JLabel" name="hypSyllabationOutputLabel">
              <Properties>
                <Property name="text" type="java.lang.String" value="..."/>
              </Properties>
            </Component>
            <Component class="javax.swing.JLabel" name="hypSyllabesCountLabel">
              <Properties>
                <Property name="labelFor" type="java.awt.Component" editor="org.netbeans.modules.form.ComponentChooserEditor">
                  <ComponentRef name="hypSyllabesCountOutputLabel"/>
                </Property>
                <Property name="text" type="java.lang.String" value="Syllabes:"/>
              </Properties>
            </Component>
            <Component class="javax.swing.JLabel" name="hypSyllabesCountOutputLabel">
              <Properties>
                <Property name="text" type="java.lang.String" value="..."/>
              </Properties>
            </Component>
            <Component class="javax.swing.JLabel" name="hypRulesLabel">
              <Properties>
                <Property name="labelFor" type="java.awt.Component" editor="org.netbeans.modules.form.ComponentChooserEditor">
                  <ComponentRef name="hypRulesOutputLabel"/>
                </Property>
                <Property name="text" type="java.lang.String" value="Rules:"/>
              </Properties>
            </Component>
            <Component class="javax.swing.JLabel" name="hypRulesOutputLabel">
              <Properties>
                <Property name="text" type="java.lang.String" value="..."/>
              </Properties>
            </Component>
            <Component class="javax.swing.JLabel" name="hypAddRuleLabel">
              <Properties>
                <Property name="labelFor" type="java.awt.Component" editor="org.netbeans.modules.form.ComponentChooserEditor">
                  <ComponentRef name="hypAddRuleTextField"/>
                </Property>
                <Property name="text" type="java.lang.String" value="Add rule:"/>
              </Properties>
            </Component>
            <Component class="javax.swing.JTextField" name="hypAddRuleTextField">
              <Properties>
                <Property name="enabled" type="boolean" value="false"/>
              </Properties>
              <Events>
                <EventHandler event="keyReleased" listener="java.awt.event.KeyListener" parameters="java.awt.event.KeyEvent" handler="hypAddRuleTextFieldKeyReleased"/>
              </Events>
            </Component>
            <Component class="javax.swing.JComboBox" name="hypAddRuleLevelComboBox">
              <Properties>
                <Property name="model" type="javax.swing.ComboBoxModel" editor="org.netbeans.modules.form.editors2.ComboBoxModelEditor">
                  <StringArray count="2">
                    <StringItem index="0" value="Non compound"/>
                    <StringItem index="1" value="Compound"/>
                  </StringArray>
                </Property>
                <Property name="enabled" type="boolean" value="false"/>
              </Properties>
              <Events>
                <EventHandler event="actionPerformed" listener="java.awt.event.ActionListener" parameters="java.awt.event.ActionEvent" handler="hypAddRuleLevelComboBoxActionPerformed"/>
              </Events>
              <AuxValues>
                <AuxValue name="JavaCodeGenerator_TypeParameters" type="java.lang.String" value="&lt;String&gt;"/>
              </AuxValues>
            </Component>
            <Component class="javax.swing.JButton" name="hypAddRuleButton">
              <Properties>
                <Property name="mnemonic" type="int" value="65"/>
                <Property name="text" type="java.lang.String" value="Add rule"/>
                <Property name="enabled" type="boolean" value="false"/>
              </Properties>
              <Events>
                <EventHandler event="actionPerformed" listener="java.awt.event.ActionListener" parameters="java.awt.event.ActionEvent" handler="hypAddRuleButtonActionPerformed"/>
              </Events>
            </Component>
            <Component class="javax.swing.JLabel" name="hypAddRuleSyllabationLabel">
              <Properties>
                <Property name="labelFor" type="java.awt.Component" editor="org.netbeans.modules.form.ComponentChooserEditor">
                  <ComponentRef name="hypAddRuleSyllabationOutputLabel"/>
                </Property>
                <Property name="text" type="java.lang.String" value="New syllabation:"/>
              </Properties>
            </Component>
            <Component class="javax.swing.JLabel" name="hypAddRuleSyllabationOutputLabel">
              <Properties>
                <Property name="text" type="java.lang.String" value="..."/>
              </Properties>
            </Component>
            <Component class="javax.swing.JLabel" name="hypAddRuleSyllabesCountLabel">
              <Properties>
                <Property name="labelFor" type="java.awt.Component" editor="org.netbeans.modules.form.ComponentChooserEditor">
                  <ComponentRef name="hypAddRuleSyllabesCountOutputLabel"/>
                </Property>
                <Property name="text" type="java.lang.String" value="New syllabes:"/>
              </Properties>
            </Component>
            <Component class="javax.swing.JLabel" name="hypAddRuleSyllabesCountOutputLabel">
              <Properties>
                <Property name="text" type="java.lang.String" value="..."/>
              </Properties>
            </Component>
          </SubComponents>
        </Container>
      </SubComponents>
    </Container>
  </SubComponents>
</Form><|MERGE_RESOLUTION|>--- conflicted
+++ resolved
@@ -101,8 +101,6 @@
                 <EventHandler event="actionPerformed" listener="java.awt.event.ActionListener" parameters="java.awt.event.ActionEvent" handler="dicSortDictionaryMenuItemActionPerformed"/>
               </Events>
             </MenuItem>
-<<<<<<< HEAD
-=======
             <MenuItem class="javax.swing.JMenuItem" name="dicRuleReducerMenuItem">
               <Properties>
                 <Property name="text" type="java.lang.String" value="Rule reducer..."/>
@@ -111,7 +109,6 @@
                 <EventHandler event="actionPerformed" listener="java.awt.event.ActionListener" parameters="java.awt.event.ActionEvent" handler="dicRuleReducerMenuItemActionPerformed"/>
               </Events>
             </MenuItem>
->>>>>>> a3194766
             <MenuItem class="javax.swing.JPopupMenu$Separator" name="dicDuplicatesSeparator">
             </MenuItem>
             <MenuItem class="javax.swing.JMenuItem" name="dicWordCountMenuItem">
