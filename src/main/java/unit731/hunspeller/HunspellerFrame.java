--- conflicted
+++ resolved
@@ -1,2265 +1,2259 @@
-package unit731.hunspeller;
-
-import java.awt.Component;
-import unit731.hunspeller.interfaces.Hunspellable;
-import java.awt.EventQueue;
-import java.awt.Rectangle;
-import java.awt.Toolkit;
-import java.awt.event.ActionEvent;
-import java.awt.event.ActionListener;
-import java.awt.event.ItemEvent;
-import java.awt.event.ItemListener;
-import java.awt.event.KeyEvent;
-import java.awt.event.MouseAdapter;
-import java.awt.event.MouseEvent;
-import java.awt.event.WindowAdapter;
-import java.awt.event.WindowEvent; 
-import java.beans.PropertyChangeEvent;
-import java.beans.PropertyChangeListener;
-import java.io.File;
-import java.io.IOException;
-import java.io.NotSerializableException;
-import java.io.ObjectInputStream;
-import java.io.ObjectOutputStream;
-import java.util.ArrayList;
-import java.util.Arrays;
-import java.util.Collections;
-import java.util.HashMap;
-import java.util.List;
-import java.util.Locale;
-import java.util.Map;
-import java.util.Set;
-import java.util.StringJoiner;
-import java.util.function.BiConsumer;
-import java.util.function.Function;
-import java.util.function.Supplier;
-import java.util.prefs.Preferences;
-import java.util.regex.Pattern;
-import java.util.stream.Collectors;
-import javax.swing.JComponent;
-import javax.swing.JFileChooser;
-import javax.swing.JFrame;
-import javax.swing.JOptionPane;
-import javax.swing.JPopupMenu;
-import javax.swing.JTabbedPane;
-import javax.swing.JTable;
-import javax.swing.KeyStroke;
-import javax.swing.MenuSelectionManager;
-import javax.swing.RowFilter;
-import javax.swing.SwingWorker;
-import javax.swing.UIManager;
-import javax.swing.UnsupportedLookAndFeelException;
-import javax.swing.filechooser.FileNameExtensionFilter;
-import javax.swing.table.TableRowSorter;
-import javax.swing.text.DefaultCaret;
-import org.apache.commons.lang3.StringUtils;
-import org.slf4j.Logger;
-import org.slf4j.LoggerFactory;
-import unit731.hunspeller.gui.CompoundTableModel;
-import unit731.hunspeller.interfaces.Undoable;
-import unit731.hunspeller.gui.GUIUtils;
-import unit731.hunspeller.gui.HunspellerTableModel;
-import unit731.hunspeller.gui.ProductionTableModel;
-import unit731.hunspeller.gui.RecentFileMenu;
-import unit731.hunspeller.gui.ThesaurusTableModel;
-import unit731.hunspeller.gui.ThesaurusTableRenderer;
-import unit731.hunspeller.languages.Orthography;
-import unit731.hunspeller.languages.BaseBuilder;
-import unit731.hunspeller.parsers.affix.AffixData;
-import unit731.hunspeller.parsers.affix.AffixParser;
-import unit731.hunspeller.parsers.affix.strategies.FlagParsingStrategy;
-import unit731.hunspeller.parsers.dictionary.DictionaryParser;
-import unit731.hunspeller.parsers.dictionary.vos.Production;
-import unit731.hunspeller.parsers.dictionary.workers.CompoundRulesWorker;
-import unit731.hunspeller.parsers.dictionary.workers.DictionaryCorrectnessWorker;
-import unit731.hunspeller.parsers.dictionary.workers.DuplicatesWorker;
-import unit731.hunspeller.parsers.dictionary.workers.HyphenationCorrectnessWorker;
-import unit731.hunspeller.parsers.dictionary.workers.MinimalPairsWorker;
-import unit731.hunspeller.parsers.dictionary.workers.ProjectLoaderWorker;
-import unit731.hunspeller.parsers.dictionary.workers.SorterWorker;
-import unit731.hunspeller.parsers.dictionary.workers.StatisticsWorker;
-import unit731.hunspeller.parsers.dictionary.workers.WordCountWorker;
-import unit731.hunspeller.parsers.dictionary.workers.WordlistWorker;
-import unit731.hunspeller.parsers.dictionary.workers.core.WorkerBase;
-import unit731.hunspeller.parsers.thesaurus.dtos.DuplicationResult;
-import unit731.hunspeller.parsers.hyphenation.dtos.Hyphenation;
-import unit731.hunspeller.parsers.hyphenation.HyphenationParser;
-import unit731.hunspeller.parsers.thesaurus.ThesaurusParser;
-import unit731.hunspeller.parsers.thesaurus.dtos.MeaningEntry;
-import unit731.hunspeller.parsers.thesaurus.dtos.ThesaurusEntry;
-import unit731.hunspeller.services.ApplicationLogAppender;
-import unit731.hunspeller.services.Debouncer;
-import unit731.hunspeller.services.ExceptionHelper;
-import unit731.hunspeller.services.PatternHelper;
-import unit731.hunspeller.services.RecentItems;
-
-
-/**
- * @see <a href="http://manpages.ubuntu.com/manpages/trusty/man4/hunspell.4.html">Hunspell 4</a>
- * @see <a href="https://github.com/lopusz/hunspell-stemmer">Hunspell stemmer on github</a>
- * @see <a href="https://github.com/nuspell/nuspell">Nuspell on github</a>
- * @see <a href="https://github.com/hunspell/hyphen">Hyphen on github</a>
- * 
- * @see <a href="https://www.shareicon.net/">Share icon</a>
- * @see <a href="https://www.iloveimg.com/resize-image/resize-png">PNG resizer</a>
- * @see <a href="https://compresspng.com/">PNG compresser</a>
- * @see <a href="https://www.icoconverter.com/index.php">ICO converter</a>
- */
-public class HunspellerFrame extends JFrame implements ActionListener, PropertyChangeListener, Hunspellable, Undoable{
-
-	private static final Logger LOGGER = LoggerFactory.getLogger(HunspellerFrame.class);
-
-	private static final long serialVersionUID = 6772959670167531135L;
-
-	private static final int DEBOUNCER_INTERVAL = 600;
-	private static final Pattern PATTERN_POINTS_AND_NUMBERS_AND_EQUALS_AND_MINUS = PatternHelper.pattern("[.\\d=-]");
-	private static final Pattern THESAURUS_CLEAR_SEARCH = PatternHelper.pattern("\\s+\\([^)]+\\)");
-
-	private String formerInputText;
-	private String formerCompoundInputText;
-	private String formerFilterThesaurusText;
-	private String formerHyphenationText;
-	private final JFileChooser openAffixFileFileChooser;
-	private final JFileChooser saveTextFileFileChooser;
-	private DictionarySortDialog dicSortDialog;
-	private RulesReducerDialog rulesReducerDialog;
-
-	private final Backbone backbone;
-
-	private RecentFileMenu rfm;
-	private final Debouncer<HunspellerFrame> productionDebouncer = new Debouncer<>(this::calculateProductions, DEBOUNCER_INTERVAL);
-	private final Debouncer<HunspellerFrame> compoundProductionDebouncer = new Debouncer<>(this::calculateCompoundProductions, DEBOUNCER_INTERVAL);
-	private final Debouncer<HunspellerFrame> theFilterDebouncer = new Debouncer<>(this::filterThesaurus, DEBOUNCER_INTERVAL);
-	private final Debouncer<HunspellerFrame> hypDebouncer = new Debouncer<>(this::hyphenate, DEBOUNCER_INTERVAL);
-	private final Debouncer<HunspellerFrame> hypAddRuleDebouncer = new Debouncer<>(this::hyphenateAddRule, DEBOUNCER_INTERVAL);
-
-	private ProjectLoaderWorker prjLoaderWorker;
-	private DictionaryCorrectnessWorker dicCorrectnessWorker;
-	private DuplicatesWorker dicDuplicatesWorker;
-	private SorterWorker dicSorterWorker;
-	private WordCountWorker dicWordCountWorker;
-	private StatisticsWorker dicStatisticsWorker;
-	private WordlistWorker dicWordlistWorker;
-	private MinimalPairsWorker dicMinimalPairsWorker;
-	private CompoundRulesWorker compoundRulesExtractorWorker;
-	private HyphenationCorrectnessWorker hypCorrectnessWorker;
-	private final Map<String, Runnable> enableComponentFromWorker = new HashMap<>();
-
-
-	public HunspellerFrame(){
-		backbone = new Backbone(this, this);
-
-		initComponents();
-
-		rfm.setEnabled(rfm.hasEntries());
-		filEmptyRecentFilesMenuItem.setEnabled(rfm.hasEntries());
-
-		try{
-			JPopupMenu copyingPopupMenu = GUIUtils.createCopyingPopupMenu(hypRulesOutputLabel.getHeight());
-			GUIUtils.addPopupMenu(copyingPopupMenu, hypSyllabationOutputLabel, hypRulesOutputLabel, hypAddRuleSyllabationOutputLabel);
-		}
-		catch(IOException ignored){}
-
-		ApplicationLogAppender.addTextArea(parsingResultTextArea, Backbone.MARKER_APPLICATION);
-
-
-		File currentDir = new File(".");
-		openAffixFileFileChooser = new JFileChooser();
-		openAffixFileFileChooser.setFileFilter(new FileNameExtensionFilter("AFF files", "aff"));
-		openAffixFileFileChooser.setCurrentDirectory(currentDir);
-
-		saveTextFileFileChooser = new JFileChooser();
-		saveTextFileFileChooser.setFileFilter(new FileNameExtensionFilter("Text files", "txt"));
-		saveTextFileFileChooser.setCurrentDirectory(currentDir);
-
-		enableComponentFromWorker.put(DictionaryCorrectnessWorker.WORKER_NAME, () -> dicCheckCorrectnessMenuItem.setEnabled(true));
-		enableComponentFromWorker.put(DuplicatesWorker.WORKER_NAME, () -> dicExtractDuplicatesMenuItem.setEnabled(true));
-		enableComponentFromWorker.put(SorterWorker.WORKER_NAME, () -> dicSortDictionaryMenuItem.setEnabled(true));
-		enableComponentFromWorker.put(WordCountWorker.WORKER_NAME, () -> dicWordCountMenuItem.setEnabled(true));
-		enableComponentFromWorker.put(StatisticsWorker.WORKER_NAME, () -> {
-			if(dicStatisticsWorker.isPerformHyphenationStatistics())
-				hypStatisticsMenuItem.setEnabled(true);
-			else
-				dicStatisticsMenuItem.setEnabled(true);
-		});
-		enableComponentFromWorker.put(WordlistWorker.WORKER_NAME, () -> {
-			dicExtractWordlistMenuItem.setEnabled(true);
-			dicExtractWordlistPlainTextMenuItem.setEnabled(true);
-		});
-		enableComponentFromWorker.put(CompoundRulesWorker.WORKER_NAME, () -> {
-			cmpInputComboBox.setEnabled(true);
-			limitComboBox.setEnabled(true);
-			cmpInputTextArea.setEnabled(true);
-			if(compoundRulesExtractorWorker.isCancelled())
-				cmpLoadInputButton.setEnabled(true);
-		});
-		enableComponentFromWorker.put(HyphenationCorrectnessWorker.WORKER_NAME, () -> hypCheckCorrectnessMenuItem.setEnabled(true));
-	}
-
-   // <editor-fold defaultstate="collapsed" desc="Generated Code">//GEN-BEGIN:initComponents
-   private void initComponents() {
-
-      parsingResultScrollPane = new javax.swing.JScrollPane();
-      parsingResultTextArea = new javax.swing.JTextArea();
-      mainProgressBar = new javax.swing.JProgressBar();
-      mainTabbedPane = new javax.swing.JTabbedPane();
-      dicLayeredPane = new javax.swing.JLayeredPane();
-      dicInputLabel = new javax.swing.JLabel();
-      dicInputTextField = new javax.swing.JTextField();
-      dicRuleTagsAidLabel = new javax.swing.JLabel();
-      dicRuleTagsAidComboBox = new javax.swing.JComboBox<>();
-      dicScrollPane = new javax.swing.JScrollPane();
-      dicTable = new javax.swing.JTable();
-      totalProductionsLabel = new javax.swing.JLabel();
-      totalProductionsOutputLabel = new javax.swing.JLabel();
-      cmpLayeredPane = new javax.swing.JLayeredPane();
-      cmpInputLabel = new javax.swing.JLabel();
-      cmpInputComboBox = new javax.swing.JComboBox<>();
-      limitLabel = new javax.swing.JLabel();
-      limitComboBox = new javax.swing.JComboBox<>();
-      cmpRuleTagsAidLabel = new javax.swing.JLabel();
-      cmpRuleTagsAidComboBox = new javax.swing.JComboBox<>();
-      cmpScrollPane = new javax.swing.JScrollPane();
-      cmpTable = new javax.swing.JTable();
-      cmpInputScrollPane = new javax.swing.JScrollPane();
-      cmpInputTextArea = new javax.swing.JTextArea();
-      cmpLoadInputButton = new javax.swing.JButton();
-      theLayeredPane = new javax.swing.JLayeredPane();
-      theMeaningsLabel = new javax.swing.JLabel();
-      theMeaningsTextField = new javax.swing.JTextField();
-      theAddButton = new javax.swing.JButton();
-      theScrollPane = new javax.swing.JScrollPane();
-      theTable = new javax.swing.JTable();
-      theSynonymsRecordedLabel = new javax.swing.JLabel();
-      theSynonymsRecordedOutputLabel = new javax.swing.JLabel();
-      theUndoButton = new javax.swing.JButton();
-      theRedoButton = new javax.swing.JButton();
-      hypLayeredPane = new javax.swing.JLayeredPane();
-      hypWordLabel = new javax.swing.JLabel();
-      hypWordTextField = new javax.swing.JTextField();
-      hypSyllabationLabel = new javax.swing.JLabel();
-      hypSyllabationOutputLabel = new javax.swing.JLabel();
-      hypSyllabesCountLabel = new javax.swing.JLabel();
-      hypSyllabesCountOutputLabel = new javax.swing.JLabel();
-      hypRulesLabel = new javax.swing.JLabel();
-      hypRulesOutputLabel = new javax.swing.JLabel();
-      hypAddRuleLabel = new javax.swing.JLabel();
-      hypAddRuleTextField = new javax.swing.JTextField();
-      hypAddRuleLevelComboBox = new javax.swing.JComboBox<>();
-      hypAddRuleButton = new javax.swing.JButton();
-      hypAddRuleSyllabationLabel = new javax.swing.JLabel();
-      hypAddRuleSyllabationOutputLabel = new javax.swing.JLabel();
-      hypAddRuleSyllabesCountLabel = new javax.swing.JLabel();
-      hypAddRuleSyllabesCountOutputLabel = new javax.swing.JLabel();
-      mainMenuBar = new javax.swing.JMenuBar();
-      filMenu = new javax.swing.JMenu();
-      filOpenAFFMenuItem = new javax.swing.JMenuItem();
-      filCreatePackageMenuItem = new javax.swing.JMenuItem();
-      filRecentFilesSeparator = new javax.swing.JPopupMenu.Separator();
-      filEmptyRecentFilesMenuItem = new javax.swing.JMenuItem();
-      filSeparator = new javax.swing.JPopupMenu.Separator();
-      filExitMenuItem = new javax.swing.JMenuItem();
-      dicMenu = new javax.swing.JMenu();
-      dicCheckCorrectnessMenuItem = new javax.swing.JMenuItem();
-      dicSortDictionaryMenuItem = new javax.swing.JMenuItem();
-      dicRulesReducerMenuItem = new javax.swing.JMenuItem();
-      dicDuplicatesSeparator = new javax.swing.JPopupMenu.Separator();
-      dicWordCountMenuItem = new javax.swing.JMenuItem();
-      dicStatisticsMenuItem = new javax.swing.JMenuItem();
-      dicStatisticsSeparator = new javax.swing.JPopupMenu.Separator();
-      dicExtractDuplicatesMenuItem = new javax.swing.JMenuItem();
-      dicExtractWordlistMenuItem = new javax.swing.JMenuItem();
-      dicExtractWordlistPlainTextMenuItem = new javax.swing.JMenuItem();
-      dicExtractMinimalPairsMenuItem = new javax.swing.JMenuItem();
-      theMenu = new javax.swing.JMenu();
-      theFindDuplicatesMenuItem = new javax.swing.JMenuItem();
-      hypMenu = new javax.swing.JMenu();
-      hypCheckCorrectnessMenuItem = new javax.swing.JMenuItem();
-      hypDuplicatesSeparator = new javax.swing.JPopupMenu.Separator();
-      hypStatisticsMenuItem = new javax.swing.JMenuItem();
-      hlpMenu = new javax.swing.JMenu();
-      hlpAboutMenuItem = new javax.swing.JMenuItem();
-
-      setDefaultCloseOperation(javax.swing.WindowConstants.EXIT_ON_CLOSE);
-      setTitle("Hunspeller");
-      setIconImage(Toolkit.getDefaultToolkit().getImage(getClass().getResource("/favicon.jpg")));
-      setMinimumSize(new java.awt.Dimension(964, 534));
-      setPreferredSize(new java.awt.Dimension(964, 534));
-
-      parsingResultTextArea.setEditable(false);
-      parsingResultTextArea.setColumns(20);
-      parsingResultTextArea.setRows(1);
-      parsingResultTextArea.setTabSize(3);
-      DefaultCaret caret = (DefaultCaret)parsingResultTextArea.getCaret();
-      caret.setUpdatePolicy(DefaultCaret.ALWAYS_UPDATE);
-      parsingResultScrollPane.setViewportView(parsingResultTextArea);
-
-      dicInputLabel.setLabelFor(dicInputTextField);
-      dicInputLabel.setText("Dictionary entry:");
-
-      dicInputTextField.addKeyListener(new java.awt.event.KeyAdapter() {
-         public void keyReleased(java.awt.event.KeyEvent evt) {
-            dicInputTextFieldKeyReleased(evt);
-         }
-      });
-
-      dicRuleTagsAidLabel.setLabelFor(dicRuleTagsAidComboBox);
-      dicRuleTagsAidLabel.setText("Rule tags aid:");
-
-      dicTable.setModel(new ProductionTableModel());
-      dicTable.setShowHorizontalLines(false);
-      dicTable.setShowVerticalLines(false);
-      dicTable.setRowSelectionAllowed(true);
-      dicScrollPane.setViewportView(dicTable);
-
-      totalProductionsLabel.setLabelFor(totalProductionsOutputLabel);
-      totalProductionsLabel.setText("Total productions:");
-
-      totalProductionsOutputLabel.setText("...");
-
-      dicLayeredPane.setLayer(dicInputLabel, javax.swing.JLayeredPane.DEFAULT_LAYER);
-      dicLayeredPane.setLayer(dicInputTextField, javax.swing.JLayeredPane.DEFAULT_LAYER);
-      dicLayeredPane.setLayer(dicRuleTagsAidLabel, javax.swing.JLayeredPane.DEFAULT_LAYER);
-      dicLayeredPane.setLayer(dicRuleTagsAidComboBox, javax.swing.JLayeredPane.DEFAULT_LAYER);
-      dicLayeredPane.setLayer(dicScrollPane, javax.swing.JLayeredPane.DEFAULT_LAYER);
-      dicLayeredPane.setLayer(totalProductionsLabel, javax.swing.JLayeredPane.DEFAULT_LAYER);
-      dicLayeredPane.setLayer(totalProductionsOutputLabel, javax.swing.JLayeredPane.DEFAULT_LAYER);
-
-      javax.swing.GroupLayout dicLayeredPaneLayout = new javax.swing.GroupLayout(dicLayeredPane);
-      dicLayeredPane.setLayout(dicLayeredPaneLayout);
-      dicLayeredPaneLayout.setHorizontalGroup(
-         dicLayeredPaneLayout.createParallelGroup(javax.swing.GroupLayout.Alignment.LEADING)
-         .addGroup(dicLayeredPaneLayout.createSequentialGroup()
-            .addContainerGap()
-            .addGroup(dicLayeredPaneLayout.createParallelGroup(javax.swing.GroupLayout.Alignment.LEADING)
-               .addGroup(javax.swing.GroupLayout.Alignment.TRAILING, dicLayeredPaneLayout.createSequentialGroup()
-                  .addGroup(dicLayeredPaneLayout.createParallelGroup(javax.swing.GroupLayout.Alignment.LEADING, false)
-                     .addComponent(dicInputLabel, javax.swing.GroupLayout.DEFAULT_SIZE, javax.swing.GroupLayout.DEFAULT_SIZE, Short.MAX_VALUE)
-                     .addComponent(dicRuleTagsAidLabel, javax.swing.GroupLayout.PREFERRED_SIZE, 81, javax.swing.GroupLayout.PREFERRED_SIZE))
-                  .addPreferredGap(javax.swing.LayoutStyle.ComponentPlacement.RELATED)
-                  .addGroup(dicLayeredPaneLayout.createParallelGroup(javax.swing.GroupLayout.Alignment.LEADING)
-                     .addComponent(dicRuleTagsAidComboBox, 0, javax.swing.GroupLayout.DEFAULT_SIZE, Short.MAX_VALUE)
-                     .addComponent(dicInputTextField)))
-               .addComponent(dicScrollPane, javax.swing.GroupLayout.DEFAULT_SIZE, 904, Short.MAX_VALUE)
-               .addGroup(dicLayeredPaneLayout.createSequentialGroup()
-                  .addComponent(totalProductionsLabel)
-                  .addPreferredGap(javax.swing.LayoutStyle.ComponentPlacement.RELATED)
-                  .addComponent(totalProductionsOutputLabel)
-                  .addGap(0, 0, Short.MAX_VALUE)))
-            .addContainerGap())
-      );
-      dicLayeredPaneLayout.setVerticalGroup(
-         dicLayeredPaneLayout.createParallelGroup(javax.swing.GroupLayout.Alignment.LEADING)
-         .addGroup(dicLayeredPaneLayout.createSequentialGroup()
-            .addContainerGap()
-            .addGroup(dicLayeredPaneLayout.createParallelGroup(javax.swing.GroupLayout.Alignment.BASELINE)
-               .addComponent(dicInputLabel)
-               .addComponent(dicInputTextField, javax.swing.GroupLayout.PREFERRED_SIZE, javax.swing.GroupLayout.DEFAULT_SIZE, javax.swing.GroupLayout.PREFERRED_SIZE))
-            .addPreferredGap(javax.swing.LayoutStyle.ComponentPlacement.RELATED)
-            .addGroup(dicLayeredPaneLayout.createParallelGroup(javax.swing.GroupLayout.Alignment.BASELINE)
-               .addComponent(dicRuleTagsAidComboBox, javax.swing.GroupLayout.PREFERRED_SIZE, javax.swing.GroupLayout.DEFAULT_SIZE, javax.swing.GroupLayout.PREFERRED_SIZE)
-               .addComponent(dicRuleTagsAidLabel))
-            .addPreferredGap(javax.swing.LayoutStyle.ComponentPlacement.RELATED)
-            .addComponent(dicScrollPane, javax.swing.GroupLayout.DEFAULT_SIZE, 150, Short.MAX_VALUE)
-            .addPreferredGap(javax.swing.LayoutStyle.ComponentPlacement.UNRELATED)
-            .addGroup(dicLayeredPaneLayout.createParallelGroup(javax.swing.GroupLayout.Alignment.BASELINE)
-               .addComponent(totalProductionsLabel)
-               .addComponent(totalProductionsOutputLabel))
-            .addContainerGap())
-      );
-
-      mainTabbedPane.addTab("Dictionary", dicLayeredPane);
-
-      cmpInputLabel.setLabelFor(cmpInputComboBox);
-      cmpInputLabel.setText("Compound rule:");
-
-      cmpInputComboBox.setEditable(true);
-      cmpInputComboBox.getEditor().getEditorComponent().addKeyListener(new java.awt.event.KeyAdapter(){
-         @Override
-         public void keyReleased(java.awt.event.KeyEvent evt){
-            cmpInputComboBoxKeyReleased();
-         }
-      });
-      cmpInputComboBox.addItemListener(new ItemListener(){
-         @Override
-         public void itemStateChanged(ItemEvent evt){
-            cmpInputComboBoxKeyReleased();
-         }
-      });
-
-      limitLabel.setLabelFor(limitComboBox);
-      limitLabel.setText("Limit:");
-
-      limitComboBox.setModel(new javax.swing.DefaultComboBoxModel<>(new String[] { "20", "50", "100", "500", "1000" }));
-      limitComboBox.addActionListener(new java.awt.event.ActionListener() {
-         public void actionPerformed(java.awt.event.ActionEvent evt) {
-            limitComboBoxActionPerformed(evt);
-         }
-      });
-
-      cmpRuleTagsAidLabel.setLabelFor(cmpRuleTagsAidComboBox);
-      cmpRuleTagsAidLabel.setText("Rule tags aid:");
-
-      cmpTable.setModel(new CompoundTableModel());
-      cmpTable.setShowHorizontalLines(false);
-      cmpTable.setShowVerticalLines(false);
-      KeyStroke cancelKeyStroke = KeyStroke.getKeyStroke(KeyEvent.VK_DELETE, 0);
-      cmpTable.registerKeyboardAction(this, cancelKeyStroke, JComponent.WHEN_FOCUSED);
-
-      cmpTable.setRowSelectionAllowed(true);
-      cmpScrollPane.setViewportView(cmpTable);
-
-      cmpInputTextArea.setColumns(20);
-      cmpInputTextArea.setRows(1);
-      cmpInputScrollPane.setViewportView(cmpInputTextArea);
-
-      cmpLoadInputButton.setText("Load input from dictionary");
-      cmpLoadInputButton.addActionListener(new java.awt.event.ActionListener() {
-         public void actionPerformed(java.awt.event.ActionEvent evt) {
-            cmpLoadInputButtonActionPerformed(evt);
-         }
-      });
-
-      cmpLayeredPane.setLayer(cmpInputLabel, javax.swing.JLayeredPane.DEFAULT_LAYER);
-      cmpLayeredPane.setLayer(cmpInputComboBox, javax.swing.JLayeredPane.DEFAULT_LAYER);
-      cmpLayeredPane.setLayer(limitLabel, javax.swing.JLayeredPane.DEFAULT_LAYER);
-      cmpLayeredPane.setLayer(limitComboBox, javax.swing.JLayeredPane.DEFAULT_LAYER);
-      cmpLayeredPane.setLayer(cmpRuleTagsAidLabel, javax.swing.JLayeredPane.DEFAULT_LAYER);
-      cmpLayeredPane.setLayer(cmpRuleTagsAidComboBox, javax.swing.JLayeredPane.DEFAULT_LAYER);
-      cmpLayeredPane.setLayer(cmpScrollPane, javax.swing.JLayeredPane.DEFAULT_LAYER);
-      cmpLayeredPane.setLayer(cmpInputScrollPane, javax.swing.JLayeredPane.DEFAULT_LAYER);
-      cmpLayeredPane.setLayer(cmpLoadInputButton, javax.swing.JLayeredPane.DEFAULT_LAYER);
-
-      javax.swing.GroupLayout cmpLayeredPaneLayout = new javax.swing.GroupLayout(cmpLayeredPane);
-      cmpLayeredPane.setLayout(cmpLayeredPaneLayout);
-      cmpLayeredPaneLayout.setHorizontalGroup(
-         cmpLayeredPaneLayout.createParallelGroup(javax.swing.GroupLayout.Alignment.LEADING)
-         .addGroup(cmpLayeredPaneLayout.createSequentialGroup()
-            .addContainerGap()
-            .addGroup(cmpLayeredPaneLayout.createParallelGroup(javax.swing.GroupLayout.Alignment.LEADING)
-               .addGroup(cmpLayeredPaneLayout.createSequentialGroup()
-                  .addGroup(cmpLayeredPaneLayout.createParallelGroup(javax.swing.GroupLayout.Alignment.LEADING)
-                     .addComponent(cmpInputLabel)
-                     .addComponent(cmpRuleTagsAidLabel))
-                  .addPreferredGap(javax.swing.LayoutStyle.ComponentPlacement.RELATED)
-                  .addGroup(cmpLayeredPaneLayout.createParallelGroup(javax.swing.GroupLayout.Alignment.LEADING)
-                     .addComponent(cmpRuleTagsAidComboBox, 0, javax.swing.GroupLayout.DEFAULT_SIZE, Short.MAX_VALUE)
-                     .addGroup(cmpLayeredPaneLayout.createSequentialGroup()
-                        .addComponent(cmpInputComboBox, javax.swing.GroupLayout.PREFERRED_SIZE, 728, javax.swing.GroupLayout.PREFERRED_SIZE)
-                        .addGap(18, 18, 18)
-                        .addComponent(limitLabel)
-                        .addPreferredGap(javax.swing.LayoutStyle.ComponentPlacement.RELATED)
-                        .addComponent(limitComboBox, javax.swing.GroupLayout.PREFERRED_SIZE, javax.swing.GroupLayout.DEFAULT_SIZE, javax.swing.GroupLayout.PREFERRED_SIZE))))
-               .addGroup(javax.swing.GroupLayout.Alignment.TRAILING, cmpLayeredPaneLayout.createSequentialGroup()
-                  .addGroup(cmpLayeredPaneLayout.createParallelGroup(javax.swing.GroupLayout.Alignment.LEADING)
-                     .addComponent(cmpInputScrollPane)
-                     .addGroup(cmpLayeredPaneLayout.createSequentialGroup()
-                        .addComponent(cmpLoadInputButton)
-                        .addGap(0, 0, Short.MAX_VALUE)))
-                  .addGap(18, 18, 18)
-                  .addComponent(cmpScrollPane, javax.swing.GroupLayout.PREFERRED_SIZE, 443, javax.swing.GroupLayout.PREFERRED_SIZE)))
-            .addContainerGap())
-      );
-      cmpLayeredPaneLayout.setVerticalGroup(
-         cmpLayeredPaneLayout.createParallelGroup(javax.swing.GroupLayout.Alignment.LEADING)
-         .addGroup(cmpLayeredPaneLayout.createSequentialGroup()
-            .addContainerGap()
-            .addGroup(cmpLayeredPaneLayout.createParallelGroup(javax.swing.GroupLayout.Alignment.BASELINE)
-               .addComponent(cmpInputLabel)
-               .addComponent(cmpInputComboBox, javax.swing.GroupLayout.PREFERRED_SIZE, javax.swing.GroupLayout.DEFAULT_SIZE, javax.swing.GroupLayout.PREFERRED_SIZE)
-               .addComponent(limitComboBox, javax.swing.GroupLayout.PREFERRED_SIZE, javax.swing.GroupLayout.DEFAULT_SIZE, javax.swing.GroupLayout.PREFERRED_SIZE)
-               .addComponent(limitLabel))
-            .addPreferredGap(javax.swing.LayoutStyle.ComponentPlacement.RELATED)
-            .addGroup(cmpLayeredPaneLayout.createParallelGroup(javax.swing.GroupLayout.Alignment.BASELINE)
-               .addComponent(cmpRuleTagsAidComboBox, javax.swing.GroupLayout.PREFERRED_SIZE, javax.swing.GroupLayout.DEFAULT_SIZE, javax.swing.GroupLayout.PREFERRED_SIZE)
-               .addComponent(cmpRuleTagsAidLabel))
-            .addPreferredGap(javax.swing.LayoutStyle.ComponentPlacement.RELATED)
-            .addGroup(cmpLayeredPaneLayout.createParallelGroup(javax.swing.GroupLayout.Alignment.LEADING)
-               .addComponent(cmpScrollPane, javax.swing.GroupLayout.DEFAULT_SIZE, 146, Short.MAX_VALUE)
-               .addComponent(cmpInputScrollPane))
-            .addPreferredGap(javax.swing.LayoutStyle.ComponentPlacement.RELATED)
-            .addComponent(cmpLoadInputButton)
-            .addContainerGap())
-      );
-
-      mainTabbedPane.addTab("Compound Rules", cmpLayeredPane);
-
-      theMeaningsLabel.setLabelFor(theMeaningsTextField);
-      theMeaningsLabel.setText("New synonym:");
-
-      theMeaningsTextField.addKeyListener(new java.awt.event.KeyAdapter() {
-         public void keyReleased(java.awt.event.KeyEvent evt) {
-            theMeaningsTextFieldKeyReleased(evt);
-         }
-      });
-
-      theAddButton.setMnemonic('A');
-      theAddButton.setText("Add");
-      theAddButton.setToolTipText("");
-      theAddButton.setEnabled(false);
-      theAddButton.addActionListener(new java.awt.event.ActionListener() {
-         public void actionPerformed(java.awt.event.ActionEvent evt) {
-            theAddButtonActionPerformed(evt);
-         }
-      });
-
-      theTable.setModel(new ThesaurusTableModel());
-      theTable.setAutoResizeMode(javax.swing.JTable.AUTO_RESIZE_LAST_COLUMN);
-      theTable.setRowSorter(new TableRowSorter<>((ThesaurusTableModel) theTable.getModel()));
-      theTable.setShowHorizontalLines(false);
-      theTable.setShowVerticalLines(false);
-      theTable.setRowSelectionAllowed(true);
-      theTable.getColumnModel().getColumn(0).setMinWidth(200);
-      theTable.getColumnModel().getColumn(0).setMaxWidth(500);
-
-      theTable.registerKeyboardAction(this, cancelKeyStroke, JComponent.WHEN_FOCUSED);
-
-      JFrame parent = this;
-      theTable.addMouseListener(new MouseAdapter(){
-         public void mouseClicked(MouseEvent e){
-            if(e.getClickCount() == 1){
-               JTable target = (JTable)e.getSource();
-               int col = target.getSelectedColumn();
-               if(col == 1){
-                  int row = theTable.convertRowIndexToModel(target.getSelectedRow());
-                  BiConsumer<List<MeaningEntry>, String> okButtonAction = (meanings, text) -> {
-                     try{
-                        backbone.getTheParser().setMeanings(row, meanings, text);
-
-                        // ... and save the files
-                        backbone.storeThesaurusFiles();
-                     }
-                     catch(IllegalArgumentException | IOException ex){
-                        LOGGER.info(Backbone.MARKER_APPLICATION, unit731.hunspeller.services.ExceptionHelper.getMessage(ex));
-                     }
-                  };
-                  ThesaurusEntry synonym = backbone.getTheParser().getSynonymsDictionary().get(row);
-                  ThesaurusMeaningsDialog dialog = new ThesaurusMeaningsDialog(synonym, okButtonAction, parent);
-                  GUIUtils.addCancelByEscapeKey(dialog);
-                  dialog.setLocationRelativeTo(parent);
-                  dialog.setVisible(true);
-               }
-            }
-         }
-      });
-
-      ThesaurusTableRenderer cellRenderer = new ThesaurusTableRenderer();
-      theTable.getColumnModel().getColumn(1).setCellRenderer(cellRenderer);
-      theScrollPane.setViewportView(theTable);
-
-      theSynonymsRecordedLabel.setLabelFor(theSynonymsRecordedOutputLabel);
-      theSynonymsRecordedLabel.setText("Synonyms recorded:");
-
-      theSynonymsRecordedOutputLabel.setText("...");
-
-      theUndoButton.setMnemonic('U');
-      theUndoButton.setText("Undo");
-      theUndoButton.setToolTipText("");
-      theUndoButton.setEnabled(false);
-      theUndoButton.addActionListener(new java.awt.event.ActionListener() {
-         public void actionPerformed(java.awt.event.ActionEvent evt) {
-            theUndoButtonActionPerformed(evt);
-         }
-      });
-
-      theRedoButton.setMnemonic('R');
-      theRedoButton.setText("Redo");
-      theRedoButton.setEnabled(false);
-      theRedoButton.addActionListener(new java.awt.event.ActionListener() {
-         public void actionPerformed(java.awt.event.ActionEvent evt) {
-            theRedoButtonActionPerformed(evt);
-         }
-      });
-
-      theLayeredPane.setLayer(theMeaningsLabel, javax.swing.JLayeredPane.DEFAULT_LAYER);
-      theLayeredPane.setLayer(theMeaningsTextField, javax.swing.JLayeredPane.DEFAULT_LAYER);
-      theLayeredPane.setLayer(theAddButton, javax.swing.JLayeredPane.DEFAULT_LAYER);
-      theLayeredPane.setLayer(theScrollPane, javax.swing.JLayeredPane.DEFAULT_LAYER);
-      theLayeredPane.setLayer(theSynonymsRecordedLabel, javax.swing.JLayeredPane.DEFAULT_LAYER);
-      theLayeredPane.setLayer(theSynonymsRecordedOutputLabel, javax.swing.JLayeredPane.DEFAULT_LAYER);
-      theLayeredPane.setLayer(theUndoButton, javax.swing.JLayeredPane.DEFAULT_LAYER);
-      theLayeredPane.setLayer(theRedoButton, javax.swing.JLayeredPane.DEFAULT_LAYER);
-
-      javax.swing.GroupLayout theLayeredPaneLayout = new javax.swing.GroupLayout(theLayeredPane);
-      theLayeredPane.setLayout(theLayeredPaneLayout);
-      theLayeredPaneLayout.setHorizontalGroup(
-         theLayeredPaneLayout.createParallelGroup(javax.swing.GroupLayout.Alignment.LEADING)
-         .addGroup(theLayeredPaneLayout.createSequentialGroup()
-            .addContainerGap()
-            .addGroup(theLayeredPaneLayout.createParallelGroup(javax.swing.GroupLayout.Alignment.LEADING)
-               .addComponent(theScrollPane, javax.swing.GroupLayout.DEFAULT_SIZE, 904, Short.MAX_VALUE)
-               .addGroup(javax.swing.GroupLayout.Alignment.TRAILING, theLayeredPaneLayout.createSequentialGroup()
-                  .addComponent(theMeaningsLabel)
-                  .addPreferredGap(javax.swing.LayoutStyle.ComponentPlacement.RELATED)
-                  .addComponent(theMeaningsTextField)
-                  .addGap(18, 18, 18)
-                  .addComponent(theAddButton)
-                  .addPreferredGap(javax.swing.LayoutStyle.ComponentPlacement.RELATED)
-                  .addComponent(theUndoButton)
-                  .addPreferredGap(javax.swing.LayoutStyle.ComponentPlacement.RELATED)
-                  .addComponent(theRedoButton))
-               .addGroup(theLayeredPaneLayout.createSequentialGroup()
-                  .addComponent(theSynonymsRecordedLabel)
-                  .addPreferredGap(javax.swing.LayoutStyle.ComponentPlacement.RELATED)
-                  .addComponent(theSynonymsRecordedOutputLabel, javax.swing.GroupLayout.DEFAULT_SIZE, 799, Short.MAX_VALUE)))
-            .addContainerGap())
-      );
-      theLayeredPaneLayout.setVerticalGroup(
-         theLayeredPaneLayout.createParallelGroup(javax.swing.GroupLayout.Alignment.LEADING)
-         .addGroup(javax.swing.GroupLayout.Alignment.TRAILING, theLayeredPaneLayout.createSequentialGroup()
-            .addContainerGap()
-            .addGroup(theLayeredPaneLayout.createParallelGroup(javax.swing.GroupLayout.Alignment.BASELINE)
-               .addComponent(theMeaningsLabel)
-               .addComponent(theMeaningsTextField, javax.swing.GroupLayout.PREFERRED_SIZE, javax.swing.GroupLayout.DEFAULT_SIZE, javax.swing.GroupLayout.PREFERRED_SIZE)
-               .addComponent(theAddButton)
-               .addComponent(theUndoButton)
-               .addComponent(theRedoButton))
-            .addPreferredGap(javax.swing.LayoutStyle.ComponentPlacement.RELATED)
-            .addComponent(theScrollPane, javax.swing.GroupLayout.DEFAULT_SIZE, 173, Short.MAX_VALUE)
-            .addPreferredGap(javax.swing.LayoutStyle.ComponentPlacement.UNRELATED)
-            .addGroup(theLayeredPaneLayout.createParallelGroup(javax.swing.GroupLayout.Alignment.BASELINE)
-               .addComponent(theSynonymsRecordedLabel)
-               .addComponent(theSynonymsRecordedOutputLabel))
-            .addContainerGap())
-      );
-
-      mainTabbedPane.addTab("Thesaurus", theLayeredPane);
-
-      hypWordLabel.setLabelFor(hypWordTextField);
-      hypWordLabel.setText("Word:");
-
-      hypWordTextField.addKeyListener(new java.awt.event.KeyAdapter() {
-         public void keyReleased(java.awt.event.KeyEvent evt) {
-            hypWordTextFieldKeyReleased(evt);
-         }
-      });
-
-      hypSyllabationLabel.setLabelFor(hypSyllabationOutputLabel);
-      hypSyllabationLabel.setText("Syllabation:");
-
-      hypSyllabationOutputLabel.setText("...");
-
-      hypSyllabesCountLabel.setLabelFor(hypSyllabesCountOutputLabel);
-      hypSyllabesCountLabel.setText("Syllabes:");
-
-      hypSyllabesCountOutputLabel.setText("...");
-
-      hypRulesLabel.setLabelFor(hypRulesOutputLabel);
-      hypRulesLabel.setText("Rules:");
-
-      hypRulesOutputLabel.setText("...");
-
-      hypAddRuleLabel.setLabelFor(hypAddRuleTextField);
-      hypAddRuleLabel.setText("Add rule:");
-
-      hypAddRuleTextField.setEnabled(false);
-      hypAddRuleTextField.addKeyListener(new java.awt.event.KeyAdapter() {
-         public void keyReleased(java.awt.event.KeyEvent evt) {
-            hypAddRuleTextFieldKeyReleased(evt);
-         }
-      });
-
-      hypAddRuleLevelComboBox.setModel(new javax.swing.DefaultComboBoxModel<>(new String[] { "Non compound", "Compound" }));
-      hypAddRuleLevelComboBox.setEnabled(false);
-      hypAddRuleLevelComboBox.addActionListener(new java.awt.event.ActionListener() {
-         public void actionPerformed(java.awt.event.ActionEvent evt) {
-            hypAddRuleLevelComboBoxActionPerformed(evt);
-         }
-      });
-
-      hypAddRuleButton.setMnemonic('A');
-      hypAddRuleButton.setText("Add rule");
-      hypAddRuleButton.setEnabled(false);
-      hypAddRuleButton.addActionListener(new java.awt.event.ActionListener() {
-         public void actionPerformed(java.awt.event.ActionEvent evt) {
-            hypAddRuleButtonActionPerformed(evt);
-         }
-      });
-
-      hypAddRuleSyllabationLabel.setLabelFor(hypAddRuleSyllabationOutputLabel);
-      hypAddRuleSyllabationLabel.setText("New syllabation:");
-
-      hypAddRuleSyllabationOutputLabel.setText("...");
-
-      hypAddRuleSyllabesCountLabel.setLabelFor(hypAddRuleSyllabesCountOutputLabel);
-      hypAddRuleSyllabesCountLabel.setText("New syllabes:");
-
-      hypAddRuleSyllabesCountOutputLabel.setText("...");
-
-      hypLayeredPane.setLayer(hypWordLabel, javax.swing.JLayeredPane.DEFAULT_LAYER);
-      hypLayeredPane.setLayer(hypWordTextField, javax.swing.JLayeredPane.DEFAULT_LAYER);
-      hypLayeredPane.setLayer(hypSyllabationLabel, javax.swing.JLayeredPane.DEFAULT_LAYER);
-      hypLayeredPane.setLayer(hypSyllabationOutputLabel, javax.swing.JLayeredPane.DEFAULT_LAYER);
-      hypLayeredPane.setLayer(hypSyllabesCountLabel, javax.swing.JLayeredPane.DEFAULT_LAYER);
-      hypLayeredPane.setLayer(hypSyllabesCountOutputLabel, javax.swing.JLayeredPane.DEFAULT_LAYER);
-      hypLayeredPane.setLayer(hypRulesLabel, javax.swing.JLayeredPane.DEFAULT_LAYER);
-      hypLayeredPane.setLayer(hypRulesOutputLabel, javax.swing.JLayeredPane.DEFAULT_LAYER);
-      hypLayeredPane.setLayer(hypAddRuleLabel, javax.swing.JLayeredPane.DEFAULT_LAYER);
-      hypLayeredPane.setLayer(hypAddRuleTextField, javax.swing.JLayeredPane.DEFAULT_LAYER);
-      hypLayeredPane.setLayer(hypAddRuleLevelComboBox, javax.swing.JLayeredPane.DEFAULT_LAYER);
-      hypLayeredPane.setLayer(hypAddRuleButton, javax.swing.JLayeredPane.DEFAULT_LAYER);
-      hypLayeredPane.setLayer(hypAddRuleSyllabationLabel, javax.swing.JLayeredPane.DEFAULT_LAYER);
-      hypLayeredPane.setLayer(hypAddRuleSyllabationOutputLabel, javax.swing.JLayeredPane.DEFAULT_LAYER);
-      hypLayeredPane.setLayer(hypAddRuleSyllabesCountLabel, javax.swing.JLayeredPane.DEFAULT_LAYER);
-      hypLayeredPane.setLayer(hypAddRuleSyllabesCountOutputLabel, javax.swing.JLayeredPane.DEFAULT_LAYER);
-
-      javax.swing.GroupLayout hypLayeredPaneLayout = new javax.swing.GroupLayout(hypLayeredPane);
-      hypLayeredPane.setLayout(hypLayeredPaneLayout);
-      hypLayeredPaneLayout.setHorizontalGroup(
-         hypLayeredPaneLayout.createParallelGroup(javax.swing.GroupLayout.Alignment.LEADING)
-         .addGroup(hypLayeredPaneLayout.createSequentialGroup()
-            .addContainerGap()
-            .addGroup(hypLayeredPaneLayout.createParallelGroup(javax.swing.GroupLayout.Alignment.LEADING)
-               .addGroup(hypLayeredPaneLayout.createSequentialGroup()
-                  .addComponent(hypWordLabel)
-                  .addPreferredGap(javax.swing.LayoutStyle.ComponentPlacement.RELATED)
-                  .addComponent(hypWordTextField, javax.swing.GroupLayout.DEFAULT_SIZE, 870, Short.MAX_VALUE))
-               .addGroup(hypLayeredPaneLayout.createSequentialGroup()
-                  .addGroup(hypLayeredPaneLayout.createParallelGroup(javax.swing.GroupLayout.Alignment.LEADING)
-                     .addComponent(hypSyllabationLabel)
-                     .addComponent(hypSyllabesCountLabel))
-                  .addPreferredGap(javax.swing.LayoutStyle.ComponentPlacement.RELATED)
-                  .addGroup(hypLayeredPaneLayout.createParallelGroup(javax.swing.GroupLayout.Alignment.LEADING)
-                     .addComponent(hypSyllabesCountOutputLabel, javax.swing.GroupLayout.DEFAULT_SIZE, javax.swing.GroupLayout.DEFAULT_SIZE, Short.MAX_VALUE)
-                     .addComponent(hypSyllabationOutputLabel, javax.swing.GroupLayout.DEFAULT_SIZE, javax.swing.GroupLayout.DEFAULT_SIZE, Short.MAX_VALUE)))
-               .addGroup(hypLayeredPaneLayout.createSequentialGroup()
-                  .addComponent(hypAddRuleLabel)
-                  .addPreferredGap(javax.swing.LayoutStyle.ComponentPlacement.RELATED)
-                  .addComponent(hypAddRuleTextField)
-                  .addPreferredGap(javax.swing.LayoutStyle.ComponentPlacement.UNRELATED)
-                  .addComponent(hypAddRuleLevelComboBox, javax.swing.GroupLayout.PREFERRED_SIZE, javax.swing.GroupLayout.DEFAULT_SIZE, javax.swing.GroupLayout.PREFERRED_SIZE)
-                  .addGap(18, 18, 18)
-                  .addComponent(hypAddRuleButton))
-               .addGroup(hypLayeredPaneLayout.createSequentialGroup()
-                  .addComponent(hypAddRuleSyllabesCountLabel)
-                  .addPreferredGap(javax.swing.LayoutStyle.ComponentPlacement.RELATED)
-                  .addComponent(hypAddRuleSyllabesCountOutputLabel, javax.swing.GroupLayout.DEFAULT_SIZE, javax.swing.GroupLayout.DEFAULT_SIZE, Short.MAX_VALUE)
-                  .addGap(13, 13, 13))
-               .addGroup(hypLayeredPaneLayout.createSequentialGroup()
-                  .addComponent(hypAddRuleSyllabationLabel)
-                  .addPreferredGap(javax.swing.LayoutStyle.ComponentPlacement.RELATED)
-                  .addComponent(hypAddRuleSyllabationOutputLabel, javax.swing.GroupLayout.DEFAULT_SIZE, javax.swing.GroupLayout.DEFAULT_SIZE, Short.MAX_VALUE))
-               .addGroup(javax.swing.GroupLayout.Alignment.TRAILING, hypLayeredPaneLayout.createSequentialGroup()
-                  .addComponent(hypRulesLabel)
-                  .addPreferredGap(javax.swing.LayoutStyle.ComponentPlacement.RELATED)
-                  .addComponent(hypRulesOutputLabel, javax.swing.GroupLayout.DEFAULT_SIZE, javax.swing.GroupLayout.DEFAULT_SIZE, Short.MAX_VALUE)))
-            .addContainerGap())
-      );
-      hypLayeredPaneLayout.setVerticalGroup(
-         hypLayeredPaneLayout.createParallelGroup(javax.swing.GroupLayout.Alignment.LEADING)
-         .addGroup(hypLayeredPaneLayout.createSequentialGroup()
-            .addContainerGap()
-            .addGroup(hypLayeredPaneLayout.createParallelGroup(javax.swing.GroupLayout.Alignment.BASELINE)
-               .addComponent(hypWordLabel)
-               .addComponent(hypWordTextField, javax.swing.GroupLayout.PREFERRED_SIZE, javax.swing.GroupLayout.DEFAULT_SIZE, javax.swing.GroupLayout.PREFERRED_SIZE))
-            .addPreferredGap(javax.swing.LayoutStyle.ComponentPlacement.UNRELATED)
-            .addGroup(hypLayeredPaneLayout.createParallelGroup(javax.swing.GroupLayout.Alignment.LEADING)
-               .addComponent(hypSyllabationLabel)
-               .addComponent(hypSyllabationOutputLabel))
-            .addPreferredGap(javax.swing.LayoutStyle.ComponentPlacement.RELATED)
-            .addGroup(hypLayeredPaneLayout.createParallelGroup(javax.swing.GroupLayout.Alignment.BASELINE)
-               .addComponent(hypSyllabesCountLabel)
-               .addComponent(hypSyllabesCountOutputLabel))
-            .addPreferredGap(javax.swing.LayoutStyle.ComponentPlacement.RELATED)
-            .addGroup(hypLayeredPaneLayout.createParallelGroup(javax.swing.GroupLayout.Alignment.BASELINE)
-               .addComponent(hypRulesLabel)
-               .addComponent(hypRulesOutputLabel))
-            .addGap(18, 18, 18)
-            .addGroup(hypLayeredPaneLayout.createParallelGroup(javax.swing.GroupLayout.Alignment.BASELINE)
-               .addComponent(hypAddRuleLabel)
-               .addComponent(hypAddRuleTextField, javax.swing.GroupLayout.PREFERRED_SIZE, javax.swing.GroupLayout.DEFAULT_SIZE, javax.swing.GroupLayout.PREFERRED_SIZE)
-               .addComponent(hypAddRuleButton)
-               .addComponent(hypAddRuleLevelComboBox, javax.swing.GroupLayout.PREFERRED_SIZE, javax.swing.GroupLayout.DEFAULT_SIZE, javax.swing.GroupLayout.PREFERRED_SIZE))
-            .addPreferredGap(javax.swing.LayoutStyle.ComponentPlacement.UNRELATED)
-            .addGroup(hypLayeredPaneLayout.createParallelGroup(javax.swing.GroupLayout.Alignment.BASELINE)
-               .addComponent(hypAddRuleSyllabationLabel)
-               .addComponent(hypAddRuleSyllabationOutputLabel))
-            .addPreferredGap(javax.swing.LayoutStyle.ComponentPlacement.RELATED)
-            .addGroup(hypLayeredPaneLayout.createParallelGroup(javax.swing.GroupLayout.Alignment.BASELINE)
-               .addComponent(hypAddRuleSyllabesCountLabel)
-               .addComponent(hypAddRuleSyllabesCountOutputLabel))
-            .addContainerGap(67, Short.MAX_VALUE))
-      );
-
-      mainTabbedPane.addTab("Hyphenation", hypLayeredPane);
-
-      addWindowListener(new WindowAdapter(){
-         @Override
-         public void windowClosing(WindowEvent e){
-            exit();
-         }
-      });
-
-      filMenu.setMnemonic('F');
-      filMenu.setText("File");
-      filMenu.setToolTipText("");
-
-      filOpenAFFMenuItem.setMnemonic('a');
-      filOpenAFFMenuItem.setText("Open AFF file...");
-      filOpenAFFMenuItem.addActionListener(new java.awt.event.ActionListener() {
-         public void actionPerformed(java.awt.event.ActionEvent evt) {
-            filOpenAFFMenuItemActionPerformed(evt);
-         }
-      });
-      filMenu.add(filOpenAFFMenuItem);
-
-      filCreatePackageMenuItem.setIcon(new javax.swing.ImageIcon(getClass().getResource("/file_package.png"))); // NOI18N
-      filCreatePackageMenuItem.setMnemonic('p');
-      filCreatePackageMenuItem.setText("Create package");
-      filCreatePackageMenuItem.setEnabled(false);
-      filCreatePackageMenuItem.addActionListener(new java.awt.event.ActionListener() {
-         public void actionPerformed(java.awt.event.ActionEvent evt) {
-            filCreatePackageMenuItemActionPerformed(evt);
-         }
-      });
-      filMenu.add(filCreatePackageMenuItem);
-      filMenu.add(filRecentFilesSeparator);
-
-      filEmptyRecentFilesMenuItem.setMnemonic('e');
-      filEmptyRecentFilesMenuItem.setText("Empty Recent Files list");
-      filEmptyRecentFilesMenuItem.setEnabled(false);
-      filEmptyRecentFilesMenuItem.addActionListener(new java.awt.event.ActionListener() {
-         public void actionPerformed(java.awt.event.ActionEvent evt) {
-            filEmptyRecentFilesMenuItemActionPerformed(evt);
-         }
-      });
-      filMenu.add(filEmptyRecentFilesMenuItem);
-      filMenu.add(filSeparator);
-
-      filExitMenuItem.setIcon(new javax.swing.ImageIcon(getClass().getResource("/file_exit.png"))); // NOI18N
-      filExitMenuItem.setMnemonic('x');
-      filExitMenuItem.setText("Exit");
-      filExitMenuItem.addActionListener(new java.awt.event.ActionListener() {
-         public void actionPerformed(java.awt.event.ActionEvent evt) {
-            filExitMenuItemActionPerformed(evt);
-         }
-      });
-      filMenu.add(filExitMenuItem);
-
-      mainMenuBar.add(filMenu);
-      Preferences preferences = Preferences.userNodeForPackage(getClass());
-      RecentItems recentItems = new RecentItems(5, preferences);
-      rfm = new RecentFileMenu(recentItems, this::loadFile);
-      rfm.setText("Recent files");
-      rfm.setMnemonic('R');
-      filMenu.add(rfm, 3);
-
-      dicMenu.setMnemonic('D');
-      dicMenu.setText("Dictionary tools");
-      dicMenu.setToolTipText("");
-      dicMenu.setEnabled(false);
-
-      dicCheckCorrectnessMenuItem.setIcon(new javax.swing.ImageIcon(getClass().getResource("/dictionary_correctness.png"))); // NOI18N
-      dicCheckCorrectnessMenuItem.setMnemonic('c');
-      dicCheckCorrectnessMenuItem.setText("Check correctness");
-      dicCheckCorrectnessMenuItem.setToolTipText("");
-      dicCheckCorrectnessMenuItem.addActionListener(new java.awt.event.ActionListener() {
-         public void actionPerformed(java.awt.event.ActionEvent evt) {
-            dicCheckCorrectnessMenuItemActionPerformed(evt);
-         }
-      });
-      dicMenu.add(dicCheckCorrectnessMenuItem);
-
-      dicSortDictionaryMenuItem.setIcon(new javax.swing.ImageIcon(getClass().getResource("/dictionary_sort.png"))); // NOI18N
-      dicSortDictionaryMenuItem.setMnemonic('s');
-      dicSortDictionaryMenuItem.setText("Sort dictionary...");
-      dicSortDictionaryMenuItem.setToolTipText("");
-      dicSortDictionaryMenuItem.addActionListener(new java.awt.event.ActionListener() {
-         public void actionPerformed(java.awt.event.ActionEvent evt) {
-            dicSortDictionaryMenuItemActionPerformed(evt);
-         }
-      });
-      dicMenu.add(dicSortDictionaryMenuItem);
-
-<<<<<<< HEAD
-      dicRuleReducerMenuItem.setText("Rule reducer...");
-      dicRuleReducerMenuItem.setEnabled(false);
-      dicRuleReducerMenuItem.addActionListener(new java.awt.event.ActionListener() {
-=======
-      dicRulesReducerMenuItem.setText("Rules reducer...");
-      dicRulesReducerMenuItem.addActionListener(new java.awt.event.ActionListener() {
->>>>>>> 605a951b
-         public void actionPerformed(java.awt.event.ActionEvent evt) {
-            dicRulesReducerMenuItemActionPerformed(evt);
-         }
-      });
-      dicMenu.add(dicRulesReducerMenuItem);
-      dicMenu.add(dicDuplicatesSeparator);
-
-      dicWordCountMenuItem.setIcon(new javax.swing.ImageIcon(getClass().getResource("/dictionary_count.png"))); // NOI18N
-      dicWordCountMenuItem.setMnemonic('w');
-      dicWordCountMenuItem.setText("Word count");
-      dicWordCountMenuItem.addActionListener(new java.awt.event.ActionListener() {
-         public void actionPerformed(java.awt.event.ActionEvent evt) {
-            dicWordCountMenuItemActionPerformed(evt);
-         }
-      });
-      dicMenu.add(dicWordCountMenuItem);
-
-      dicStatisticsMenuItem.setIcon(new javax.swing.ImageIcon(getClass().getResource("/dictionary_statistics.png"))); // NOI18N
-      dicStatisticsMenuItem.setMnemonic('t');
-      dicStatisticsMenuItem.setText("Statistics");
-      dicStatisticsMenuItem.addActionListener(new java.awt.event.ActionListener() {
-         public void actionPerformed(java.awt.event.ActionEvent evt) {
-            dicStatisticsMenuItemActionPerformed(evt);
-         }
-      });
-      dicMenu.add(dicStatisticsMenuItem);
-      dicMenu.add(dicStatisticsSeparator);
-
-      dicExtractDuplicatesMenuItem.setIcon(new javax.swing.ImageIcon(getClass().getResource("/dictionary_duplicates.png"))); // NOI18N
-      dicExtractDuplicatesMenuItem.setMnemonic('d');
-      dicExtractDuplicatesMenuItem.setText("Extract duplicates...");
-      dicExtractDuplicatesMenuItem.setToolTipText("");
-      dicExtractDuplicatesMenuItem.addActionListener(new java.awt.event.ActionListener() {
-         public void actionPerformed(java.awt.event.ActionEvent evt) {
-            dicExtractDuplicatesMenuItemActionPerformed(evt);
-         }
-      });
-      dicMenu.add(dicExtractDuplicatesMenuItem);
-
-      dicExtractWordlistMenuItem.setIcon(new javax.swing.ImageIcon(getClass().getResource("/dictionary_wordlist.png"))); // NOI18N
-      dicExtractWordlistMenuItem.setText("Extract wordlist...");
-      dicExtractWordlistMenuItem.addActionListener(new java.awt.event.ActionListener() {
-         public void actionPerformed(java.awt.event.ActionEvent evt) {
-            dicExtractWordlistMenuItemActionPerformed(evt);
-         }
-      });
-      dicMenu.add(dicExtractWordlistMenuItem);
-
-      dicExtractWordlistPlainTextMenuItem.setIcon(new javax.swing.ImageIcon(getClass().getResource("/dictionary_wordlist.png"))); // NOI18N
-      dicExtractWordlistPlainTextMenuItem.setText("Extract wordlist (plain words)...");
-      dicExtractWordlistPlainTextMenuItem.addActionListener(new java.awt.event.ActionListener() {
-         public void actionPerformed(java.awt.event.ActionEvent evt) {
-            dicExtractWordlistPlainTextMenuItemActionPerformed(evt);
-         }
-      });
-      dicMenu.add(dicExtractWordlistPlainTextMenuItem);
-
-      dicExtractMinimalPairsMenuItem.setMnemonic('m');
-      dicExtractMinimalPairsMenuItem.setText("Extract minimal pairs...");
-      dicExtractMinimalPairsMenuItem.addActionListener(new java.awt.event.ActionListener() {
-         public void actionPerformed(java.awt.event.ActionEvent evt) {
-            dicExtractMinimalPairsMenuItemActionPerformed(evt);
-         }
-      });
-      dicMenu.add(dicExtractMinimalPairsMenuItem);
-
-      mainMenuBar.add(dicMenu);
-
-      theMenu.setMnemonic('T');
-      theMenu.setText("Thesaurus tools");
-      theMenu.setToolTipText("");
-      theMenu.setEnabled(false);
-
-      theFindDuplicatesMenuItem.setIcon(new javax.swing.ImageIcon(getClass().getResource("/dictionary_duplicates.png"))); // NOI18N
-      theFindDuplicatesMenuItem.setMnemonic('d');
-      theFindDuplicatesMenuItem.setText("Find duplicates");
-      theFindDuplicatesMenuItem.addActionListener(new java.awt.event.ActionListener() {
-         public void actionPerformed(java.awt.event.ActionEvent evt) {
-            theFindDuplicatesMenuItemActionPerformed(evt);
-         }
-      });
-      theMenu.add(theFindDuplicatesMenuItem);
-
-      mainMenuBar.add(theMenu);
-
-      hypMenu.setMnemonic('H');
-      hypMenu.setText("Hyphenation tools");
-      hypMenu.setToolTipText("");
-      hypMenu.setEnabled(false);
-
-      hypCheckCorrectnessMenuItem.setIcon(new javax.swing.ImageIcon(getClass().getResource("/dictionary_correctness.png"))); // NOI18N
-      hypCheckCorrectnessMenuItem.setMnemonic('d');
-      hypCheckCorrectnessMenuItem.setText("Check correctness");
-      hypCheckCorrectnessMenuItem.addActionListener(new java.awt.event.ActionListener() {
-         public void actionPerformed(java.awt.event.ActionEvent evt) {
-            hypCheckCorrectnessMenuItemActionPerformed(evt);
-         }
-      });
-      hypMenu.add(hypCheckCorrectnessMenuItem);
-      hypMenu.add(hypDuplicatesSeparator);
-
-      hypStatisticsMenuItem.setIcon(new javax.swing.ImageIcon(getClass().getResource("/dictionary_statistics.png"))); // NOI18N
-      hypStatisticsMenuItem.setMnemonic('t');
-      hypStatisticsMenuItem.setText("Statistics");
-      hypStatisticsMenuItem.addActionListener(new java.awt.event.ActionListener() {
-         public void actionPerformed(java.awt.event.ActionEvent evt) {
-            hypStatisticsMenuItemActionPerformed(evt);
-         }
-      });
-      hypMenu.add(hypStatisticsMenuItem);
-
-      mainMenuBar.add(hypMenu);
-
-      hlpMenu.setMnemonic('H');
-      hlpMenu.setText("Help");
-
-      hlpAboutMenuItem.setIcon(new javax.swing.ImageIcon(getClass().getResource("/about.png"))); // NOI18N
-      hlpAboutMenuItem.setMnemonic('a');
-      hlpAboutMenuItem.setText("About");
-      hlpAboutMenuItem.addActionListener(new java.awt.event.ActionListener() {
-         public void actionPerformed(java.awt.event.ActionEvent evt) {
-            hlpAboutMenuItemActionPerformed(evt);
-         }
-      });
-      hlpMenu.add(hlpAboutMenuItem);
-
-      mainMenuBar.add(hlpMenu);
-
-      setJMenuBar(mainMenuBar);
-
-      javax.swing.GroupLayout layout = new javax.swing.GroupLayout(getContentPane());
-      getContentPane().setLayout(layout);
-      layout.setHorizontalGroup(
-         layout.createParallelGroup(javax.swing.GroupLayout.Alignment.LEADING)
-         .addGroup(layout.createSequentialGroup()
-            .addContainerGap()
-            .addGroup(layout.createParallelGroup(javax.swing.GroupLayout.Alignment.LEADING)
-               .addComponent(mainTabbedPane)
-               .addComponent(parsingResultScrollPane, javax.swing.GroupLayout.Alignment.TRAILING)
-               .addComponent(mainProgressBar, javax.swing.GroupLayout.DEFAULT_SIZE, javax.swing.GroupLayout.DEFAULT_SIZE, Short.MAX_VALUE))
-            .addContainerGap())
-      );
-      layout.setVerticalGroup(
-         layout.createParallelGroup(javax.swing.GroupLayout.Alignment.LEADING)
-         .addGroup(layout.createSequentialGroup()
-            .addContainerGap()
-            .addComponent(parsingResultScrollPane, javax.swing.GroupLayout.PREFERRED_SIZE, 176, javax.swing.GroupLayout.PREFERRED_SIZE)
-            .addPreferredGap(javax.swing.LayoutStyle.ComponentPlacement.RELATED)
-            .addComponent(mainProgressBar, javax.swing.GroupLayout.PREFERRED_SIZE, 15, javax.swing.GroupLayout.PREFERRED_SIZE)
-            .addGap(18, 18, 18)
-            .addComponent(mainTabbedPane)
-            .addContainerGap())
-      );
-
-      mainTabbedPane.setEnabledAt(0, false);
-      mainTabbedPane.setEnabledAt(1, false);
-      mainTabbedPane.setEnabledAt(2, false);
-      mainTabbedPane.setEnabledAt(3, false);
-      KeyStroke escapeKeyStroke = KeyStroke.getKeyStroke(KeyEvent.VK_ESCAPE, 0);
-      mainTabbedPane.registerKeyboardAction(this, escapeKeyStroke, JComponent.WHEN_IN_FOCUSED_WINDOW);
-
-      pack();
-      setLocationRelativeTo(null);
-   }// </editor-fold>//GEN-END:initComponents
-
-   private void filOpenAFFMenuItemActionPerformed(java.awt.event.ActionEvent evt) {//GEN-FIRST:event_filOpenAFFMenuItemActionPerformed
-		MenuSelectionManager.defaultManager().clearSelectedPath();
-
-		int fileSelected = openAffixFileFileChooser.showOpenDialog(this);
-		if(fileSelected == JFileChooser.APPROVE_OPTION){
-			rfm.addEntry(openAffixFileFileChooser.getSelectedFile().getAbsolutePath());
-
-			rfm.setEnabled(true);
-			filEmptyRecentFilesMenuItem.setEnabled(true);
-
-			File affFile = openAffixFileFileChooser.getSelectedFile();
-			loadFile(affFile.getAbsolutePath());
-		}
-   }//GEN-LAST:event_filOpenAFFMenuItemActionPerformed
-
-   private void filCreatePackageMenuItemActionPerformed(java.awt.event.ActionEvent evt) {//GEN-FIRST:event_filCreatePackageMenuItemActionPerformed
-		MenuSelectionManager.defaultManager().clearSelectedPath();
-
-		backbone.createPackage();
-   }//GEN-LAST:event_filCreatePackageMenuItemActionPerformed
-
-   private void filExitMenuItemActionPerformed(java.awt.event.ActionEvent evt) {//GEN-FIRST:event_filExitMenuItemActionPerformed
-		MenuSelectionManager.defaultManager().clearSelectedPath();
-
-		exit();
-   }//GEN-LAST:event_filExitMenuItemActionPerformed
-
-	private void exit(){
-		if(backbone.getTheParser().isDictionaryModified()){
-			//there are unsaved synonyms, ask the user if he really want to quit
-			Object[] options ={"Quit", "Cancel"};
-			int answer = JOptionPane.showOptionDialog(this, "There are unsaved synonyms in the thesaurus.\nWhat would you like to do?", "Warning!", JOptionPane.YES_NO_OPTION,
-				JOptionPane.QUESTION_MESSAGE, null, options, options[1]);
-			if(answer == JOptionPane.YES_OPTION)
-				dispose();
-			else if(answer == JOptionPane.NO_OPTION || answer == JOptionPane.CLOSED_OPTION)
-				setDefaultCloseOperation(DO_NOTHING_ON_CLOSE);
-		}
-		else
-			dispose();
-	}
-
-   private void hlpAboutMenuItemActionPerformed(java.awt.event.ActionEvent evt) {//GEN-FIRST:event_hlpAboutMenuItemActionPerformed
-		MenuSelectionManager.defaultManager().clearSelectedPath();
-
-		HelpDialog dialog = new HelpDialog(this);
-		GUIUtils.addCancelByEscapeKey(dialog);
-		dialog.setLocationRelativeTo(this);
-		dialog.setVisible(true);
-   }//GEN-LAST:event_hlpAboutMenuItemActionPerformed
-
-
-	private void calculateProductions(HunspellerFrame frame){
-		String inputText = frame.dicInputTextField.getText();
-
-		inputText = StringUtils.strip(inputText);
-		if(formerInputText != null && formerInputText.equals(inputText))
-			return;
-		formerInputText = inputText;
-
-		if(StringUtils.isNotBlank(inputText)){
-			try{
-				List<Production> productions = frame.backbone.getWordGenerator().applyAffixRules(inputText);
-
-				ProductionTableModel dm = (ProductionTableModel)frame.dicTable.getModel();
-				dm.setProductions(productions);
-
-				//show first row
-				Rectangle cellRect = frame.dicTable.getCellRect(0, 0, true);
-				frame.dicTable.scrollRectToVisible(cellRect);
-
-				frame.totalProductionsOutputLabel.setText(Integer.toString(productions.size()));
-			}
-			catch(IllegalArgumentException e){
-				LOGGER.info(Backbone.MARKER_APPLICATION, "{} for input {}", e.getMessage(), inputText);
-			}
-		}
-		else{
-			frame.clearOutputTable(frame.dicTable);
-			frame.totalProductionsOutputLabel.setText(StringUtils.EMPTY);
-		}
-	}
-
-	private void calculateCompoundProductions(HunspellerFrame frame){
-		String inputText = (String)frame.cmpInputComboBox.getEditor().getItem();
-
-		limitComboBox.setEnabled(StringUtils.isNotBlank(inputText));
-
-		inputText = StringUtils.strip(inputText);
-		if(formerCompoundInputText != null && formerCompoundInputText.equals(inputText))
-			return;
-		formerCompoundInputText = inputText;
-
-		frame.limitComboBoxActionPerformed(null);
-	}
-
-
-   private void dicCheckCorrectnessMenuItemActionPerformed(java.awt.event.ActionEvent evt) {//GEN-FIRST:event_dicCheckCorrectnessMenuItemActionPerformed
-		MenuSelectionManager.defaultManager().clearSelectedPath();
-
-		checkDictionaryCorrectness();
-   }//GEN-LAST:event_dicCheckCorrectnessMenuItemActionPerformed
-
-   private void dicSortDictionaryMenuItemActionPerformed(java.awt.event.ActionEvent evt) {//GEN-FIRST:event_dicSortDictionaryMenuItemActionPerformed
-		MenuSelectionManager.defaultManager().clearSelectedPath();
-
-		try{
-			String[] lines = backbone.getDictionaryLines();
-			dicSortDialog.setListData(lines);
-			dicSortDialog.setVisible(true);
-		}
-		catch(IOException e){
-			LOGGER.error("Something very bad happend while sorting the dictionary", e);
-		}
-   }//GEN-LAST:event_dicSortDictionaryMenuItemActionPerformed
-
-   private void dicExtractDuplicatesMenuItemActionPerformed(java.awt.event.ActionEvent evt) {//GEN-FIRST:event_dicExtractDuplicatesMenuItemActionPerformed
-		MenuSelectionManager.defaultManager().clearSelectedPath();
-
-		extractDictionaryDuplicates();
-   }//GEN-LAST:event_dicExtractDuplicatesMenuItemActionPerformed
-
-   private void dicExtractWordlistMenuItemActionPerformed(java.awt.event.ActionEvent evt) {//GEN-FIRST:event_dicExtractWordlistMenuItemActionPerformed
-		MenuSelectionManager.defaultManager().clearSelectedPath();
-
-		extractDictionaryWordlist(false);
-   }//GEN-LAST:event_dicExtractWordlistMenuItemActionPerformed
-
-   private void dicExtractMinimalPairsMenuItemActionPerformed(java.awt.event.ActionEvent evt) {//GEN-FIRST:event_dicExtractMinimalPairsMenuItemActionPerformed
-		MenuSelectionManager.defaultManager().clearSelectedPath();
-
-		extractMinimalPairs();
-   }//GEN-LAST:event_dicExtractMinimalPairsMenuItemActionPerformed
-
-	private void dicInputTextFieldKeyReleased(java.awt.event.KeyEvent evt){//GEN-FIRST:event_dicInputTextFieldKeyReleased
-		productionDebouncer.call(this);
-	}//GEN-LAST:event_dicInputTextFieldKeyReleased
-
-	private void cmpInputComboBoxKeyReleased(){
-		compoundProductionDebouncer.call(this);
-	}
-
-   private void theFindDuplicatesMenuItemActionPerformed(java.awt.event.ActionEvent evt) {//GEN-FIRST:event_theFindDuplicatesMenuItemActionPerformed
-		MenuSelectionManager.defaultManager().clearSelectedPath();
-
-		ThesaurusDuplicatesDialog dialog = new ThesaurusDuplicatesDialog(backbone.getTheParser().extractDuplicates(), this);
-		GUIUtils.addCancelByEscapeKey(dialog);
-		dialog.setLocationRelativeTo(this);
-		dialog.setVisible(true);
-   }//GEN-LAST:event_theFindDuplicatesMenuItemActionPerformed
-
-	private void theAddButtonActionPerformed(java.awt.event.ActionEvent evt){//GEN-FIRST:event_theAddButtonActionPerformed
-		try{
-			//try adding the meanings
-			String synonyms = theMeaningsTextField.getText();
-			Supplier<Boolean> duplicatesDiscriminator = () -> {
-				int responseOption = JOptionPane.showConfirmDialog(this, "There is a duplicate with same part of speech.\nForce insertion?",
-					"Please select one", JOptionPane.YES_NO_OPTION);
-				return (responseOption == JOptionPane.YES_OPTION);
-			};
-			DuplicationResult duplicationResult = backbone.getTheParser().insertMeanings(synonyms, duplicatesDiscriminator);
-			List<ThesaurusEntry> duplicates = duplicationResult.getDuplicates();
-
-			if(duplicationResult.isForcedInsertion() || duplicates.isEmpty()){
-				//if everything's ok update the table and the sorter...
-				ThesaurusTableModel dm = (ThesaurusTableModel)theTable.getModel();
-				dm.fireTableDataChanged();
-
-				formerFilterThesaurusText = null;
-				theMeaningsTextField.setText(null);
-				theMeaningsTextField.requestFocusInWindow();
-				@SuppressWarnings("unchecked")
-				TableRowSorter<ThesaurusTableModel> sorter = (TableRowSorter<ThesaurusTableModel>)theTable.getRowSorter();
-				sorter.setRowFilter(null);
-
-				updateSynonymsCounter();
-
-				//... and save the files
-				backbone.storeThesaurusFiles();
-			}
-			else{
-				theMeaningsTextField.requestFocusInWindow();
-
-				String duplicatedWords = duplicates.stream().map(ThesaurusEntry::getSynonym).collect(Collectors.joining(", "));
-				JOptionPane.showOptionDialog(this, "Some duplicates are present, namely:\n   " + duplicatedWords + "\n\nSynonyms was NOT inserted!", "Warning!", JOptionPane.DEFAULT_OPTION,
-					JOptionPane.WARNING_MESSAGE, null, null, null);
-			}
-		}
-		catch(IllegalArgumentException e){
-			LOGGER.info(Backbone.MARKER_APPLICATION, "Insertion error: {}", e.getMessage());
-		}
-		catch(Exception t){
-			String message = ExceptionHelper.getMessage(t);
-			LOGGER.info(Backbone.MARKER_APPLICATION, "Insertion error: {}", message);
-		}
-	}//GEN-LAST:event_theAddButtonActionPerformed
-
-	private void theMeaningsTextFieldKeyReleased(java.awt.event.KeyEvent evt){//GEN-FIRST:event_theMeaningsTextFieldKeyReleased
-		theFilterDebouncer.call(this);
-	}//GEN-LAST:event_theMeaningsTextFieldKeyReleased
-
-	private void filterThesaurus(HunspellerFrame frame){
-		String text = frame.theMeaningsTextField.getText();
-		text = clearThesaurusFilter(text);
-
-		if(formerFilterThesaurusText != null && formerFilterThesaurusText.equals(text))
-			return;
-
-		formerFilterThesaurusText = text;
-
-		theAddButton.setEnabled(text != null && !text.isEmpty());
-
-		@SuppressWarnings("unchecked")
-		TableRowSorter<ThesaurusTableModel> sorter = (TableRowSorter<ThesaurusTableModel>)frame.theTable.getRowSorter();
-		if(StringUtils.isNotBlank(text))
-			EventQueue.invokeLater(() -> {
-				String filterText = ThesaurusParser.prepareTextForThesaurusFilter(formerFilterThesaurusText);
-				sorter.setRowFilter(RowFilter.regexFilter(filterText));
-			});
-		else
-			sorter.setRowFilter(null);
-	}
-
-	private String clearThesaurusFilter(String text){
-		text = StringUtils.strip(text);
-		//remove part of speech and format the search string
-		if(text.contains(":")){
-			text = text.substring(text.indexOf(':') + 1);
-			text = StringUtils.replaceChars(text, ",", ThesaurusEntry.PIPE);
-		}
-		else{
-			int idx = text.indexOf(")|");
-			if(idx >= 0)
-				text = text.substring(idx + 2);
-		}
-		//remove all \s+([^)]+)
-		return PatternHelper.clear(text, THESAURUS_CLEAR_SEARCH);
-	}
-
-	public void removeSelectedRowsFromThesaurus(){
-		try{
-			int[] selectedRows = Arrays.stream(theTable.getSelectedRows())
-				.map(theTable::convertRowIndexToModel)
-				.toArray();
-			backbone.getTheParser().deleteMeanings(selectedRows);
-
-			ThesaurusTableModel dm = (ThesaurusTableModel)theTable.getModel();
-			dm.fireTableDataChanged();
-
-			updateSynonymsCounter();
-
-			//... and save the files
-			backbone.storeThesaurusFiles();
-		}
-		catch(Exception e){
-			String message = ExceptionHelper.getMessage(e);
-			LOGGER.info(Backbone.MARKER_APPLICATION, "Deletion error: {}", message);
-		}
-	}
-
-   private void theUndoButtonActionPerformed(java.awt.event.ActionEvent evt){//GEN-FIRST:event_theUndoButtonActionPerformed
-		try{
-			if(backbone.restorePreviousThesaurusSnapshot()){
-				updateSynonyms();
-
-				updateSynonymsCounter();
-			}
-		}
-		catch(IOException e){
-			LOGGER.error("Something very bad happend while undoing changes to the thesaurus file", e);
-		}
-   }//GEN-LAST:event_theUndoButtonActionPerformed
-
-   private void theRedoButtonActionPerformed(java.awt.event.ActionEvent evt){//GEN-FIRST:event_theRedoButtonActionPerformed
-		try{
-			if(backbone.restoreNextThesaurusSnapshot()){
-				updateSynonyms();
-
-				updateSynonymsCounter();
-			}
-		}
-		catch(IOException e){
-			LOGGER.error("Something very bad happend while redoing changes to the thesaurus file", e);
-		}
-   }//GEN-LAST:event_theRedoButtonActionPerformed
-
-
-	private void hypWordTextFieldKeyReleased(java.awt.event.KeyEvent evt){//GEN-FIRST:event_hypWordTextFieldKeyReleased
-		hypDebouncer.call(this);
-	}//GEN-LAST:event_hypWordTextFieldKeyReleased
-
-   private void hypAddRuleTextFieldKeyReleased(java.awt.event.KeyEvent evt) {//GEN-FIRST:event_hypAddRuleTextFieldKeyReleased
-		hypAddRuleDebouncer.call(this);
-   }//GEN-LAST:event_hypAddRuleTextFieldKeyReleased
-
-   private void hypAddRuleButtonActionPerformed(java.awt.event.ActionEvent evt) {//GEN-FIRST:event_hypAddRuleButtonActionPerformed
-		String newRule = hypAddRuleTextField.getText();
-		HyphenationParser.Level level = HyphenationParser.Level.values()[hypAddRuleLevelComboBox.getSelectedIndex()];
-		String foundRule = backbone.addHyphenationRule(newRule.toLowerCase(Locale.ROOT), level);
-		if(foundRule == null){
-			try{
-				backbone.storeHyphenationFile();
-
-				if(hypWordTextField.getText() != null){
-					formerHyphenationText = null;
-					hyphenate(this);
-				}
-
-				hypAddRuleLevelComboBox.setEnabled(false);
-				hypAddRuleButton.setEnabled(false);
-				hypAddRuleTextField.setText(null);
-				hypAddRuleSyllabationOutputLabel.setText(null);
-				hypAddRuleSyllabesCountOutputLabel.setText(null);
-			}
-			catch(IOException e){
-				LOGGER.error("Something very bad happend while adding a rule to the hyphenation file", e);
-			}
-		}
-		else{
-			hypAddRuleTextField.requestFocusInWindow();
-
-			LOGGER.info(Backbone.MARKER_APPLICATION, "Duplicated rule found ({}), cannot insert {}", foundRule, newRule);
-		}
-   }//GEN-LAST:event_hypAddRuleButtonActionPerformed
-
-   private void dicStatisticsMenuItemActionPerformed(java.awt.event.ActionEvent evt) {//GEN-FIRST:event_dicStatisticsMenuItemActionPerformed
-		MenuSelectionManager.defaultManager().clearSelectedPath();
-
-		extractDictionaryStatistics(false);
-   }//GEN-LAST:event_dicStatisticsMenuItemActionPerformed
-
-   private void dicWordCountMenuItemActionPerformed(java.awt.event.ActionEvent evt) {//GEN-FIRST:event_dicWordCountMenuItemActionPerformed
-		MenuSelectionManager.defaultManager().clearSelectedPath();
-
-		try{
-			extractWordCount();
-		}
-		catch(Exception e){
-			LOGGER.error(Backbone.MARKER_APPLICATION, ExceptionHelper.getMessage(e));
-		}
-   }//GEN-LAST:event_dicWordCountMenuItemActionPerformed
-
-   private void limitComboBoxActionPerformed(java.awt.event.ActionEvent evt) {//GEN-FIRST:event_limitComboBoxActionPerformed
-		String inputText = (String)cmpInputComboBox.getEditor().getItem();
-		int limit = Integer.parseInt(limitComboBox.getItemAt(limitComboBox.getSelectedIndex()));
-		String inputCompounds = cmpInputTextArea.getText();
-
-		inputText = StringUtils.strip(inputText);
-		if(StringUtils.isNotBlank(inputText)){
-			try{
-				List<Production> words;
-				AffixData affixData = backbone.getAffixData();
-				if(affixData.getCompoundFlag().equals(inputText)){
-					int maxCompounds = affixData.getCompoundMaxWordCount();
-					words = backbone.getWordGenerator().applyCompoundFlag(StringUtils.split(inputCompounds, '\n'), limit, maxCompounds);
-				}
-				else
-					words = backbone.getWordGenerator().applyCompoundRules(StringUtils.split(inputCompounds, '\n'), inputText, limit);
-
-				CompoundTableModel dm = (CompoundTableModel)cmpTable.getModel();
-				dm.setProductions(words);
-			}
-			catch(IllegalArgumentException e){
-				LOGGER.info(Backbone.MARKER_APPLICATION, "{} for input {}", e.getMessage(), inputText);
-			}
-		}
-		else
-			clearOutputTable(cmpTable);
-   }//GEN-LAST:event_limitComboBoxActionPerformed
-
-   private void cmpLoadInputButtonActionPerformed(java.awt.event.ActionEvent evt) {//GEN-FIRST:event_cmpLoadInputButtonActionPerformed
-		extractCompoundRulesInputs();
-   }//GEN-LAST:event_cmpLoadInputButtonActionPerformed
-
-   private void hypCheckCorrectnessMenuItemActionPerformed(java.awt.event.ActionEvent evt) {//GEN-FIRST:event_hypCheckCorrectnessMenuItemActionPerformed
-		MenuSelectionManager.defaultManager().clearSelectedPath();
-
-		checkHyphenationCorrectness();
-   }//GEN-LAST:event_hypCheckCorrectnessMenuItemActionPerformed
-
-   private void filEmptyRecentFilesMenuItemActionPerformed(java.awt.event.ActionEvent evt) {//GEN-FIRST:event_filEmptyRecentFilesMenuItemActionPerformed
-		rfm.clear();
-
-		rfm.setEnabled(false);
-		filEmptyRecentFilesMenuItem.setEnabled(false);
-   }//GEN-LAST:event_filEmptyRecentFilesMenuItemActionPerformed
-
-   private void dicRulesReducerMenuItemActionPerformed(java.awt.event.ActionEvent evt) {//GEN-FIRST:event_dicRulesReducerMenuItemActionPerformed
-		MenuSelectionManager.defaultManager().clearSelectedPath();
-
-		dicRulesReducerMenuItem.setEnabled(false);
-		rulesReducerDialog.setVisible(true);
-   }//GEN-LAST:event_dicRulesReducerMenuItemActionPerformed
-
-   private void hypStatisticsMenuItemActionPerformed(java.awt.event.ActionEvent evt) {//GEN-FIRST:event_hypStatisticsMenuItemActionPerformed
-		MenuSelectionManager.defaultManager().clearSelectedPath();
-
-		extractDictionaryStatistics(true);
-   }//GEN-LAST:event_hypStatisticsMenuItemActionPerformed
-
-   private void hypAddRuleLevelComboBoxActionPerformed(java.awt.event.ActionEvent evt) {//GEN-FIRST:event_hypAddRuleLevelComboBoxActionPerformed
-		hypAddRuleDebouncer.call(this);
-   }//GEN-LAST:event_hypAddRuleLevelComboBoxActionPerformed
-
-   private void dicExtractWordlistPlainTextMenuItemActionPerformed(java.awt.event.ActionEvent evt) {//GEN-FIRST:event_dicExtractWordlistPlainTextMenuItemActionPerformed
-		MenuSelectionManager.defaultManager().clearSelectedPath();
-
-		extractDictionaryWordlist(true);
-   }//GEN-LAST:event_dicExtractWordlistPlainTextMenuItemActionPerformed
-
-
-	@Override
-	public void actionPerformed(ActionEvent event){
-		if(event.getSource() == theTable)
-			removeSelectedRowsFromThesaurus();
-		else{
-			if(prjLoaderWorker != null && prjLoaderWorker.getState() == SwingWorker.StateValue.STARTED){
-				prjLoaderWorker.pause();
-
-				Object[] options = {"Abort", "Cancel"};
-				int answer = JOptionPane.showOptionDialog(this, "Do you really want to abort the project loader task?", "Warning!",
-					JOptionPane.YES_NO_OPTION, JOptionPane.QUESTION_MESSAGE, null, options, options[1]);
-				if(answer == JOptionPane.YES_OPTION){
-					prjLoaderWorker.cancel();
-
-					dicCheckCorrectnessMenuItem.setEnabled(true);
-					LOGGER.info(Backbone.MARKER_APPLICATION, "Project loader aborted");
-
-					prjLoaderWorker = null;
-				}
-				else if(answer == JOptionPane.NO_OPTION || answer == JOptionPane.CLOSED_OPTION){
-					prjLoaderWorker.resume();
-
-					setDefaultCloseOperation(DO_NOTHING_ON_CLOSE);
-				}
-			}
-			if(dicCorrectnessWorker != null && dicCorrectnessWorker.getState() == SwingWorker.StateValue.STARTED){
-				dicCorrectnessWorker.pause();
-
-				Object[] options = {"Abort", "Cancel"};
-				int answer = JOptionPane.showOptionDialog(this, "Do you really want to abort the dictionary correctness task?", "Warning!",
-					JOptionPane.YES_NO_OPTION, JOptionPane.QUESTION_MESSAGE, null, options, options[1]);
-				if(answer == JOptionPane.YES_OPTION){
-					dicCorrectnessWorker.cancel();
-
-					dicCheckCorrectnessMenuItem.setEnabled(true);
-					LOGGER.info(Backbone.MARKER_APPLICATION, "Dictionary correctness check aborted");
-
-					dicCorrectnessWorker = null;
-				}
-				else if(answer == JOptionPane.NO_OPTION || answer == JOptionPane.CLOSED_OPTION){
-					dicCorrectnessWorker.resume();
-
-					setDefaultCloseOperation(DO_NOTHING_ON_CLOSE);
-				}
-			}
-			if(dicDuplicatesWorker != null && dicDuplicatesWorker.getState() == SwingWorker.StateValue.STARTED){
-//				dicDuplicatesWorker.pause();
-
-				Object[] options = {"Abort", "Cancel"};
-				int answer = JOptionPane.showOptionDialog(this, "Do you really want to abort the dictionary duplicates task?", "Warning!",
-					JOptionPane.YES_NO_OPTION, JOptionPane.QUESTION_MESSAGE, null, options, options[1]);
-				if(answer == JOptionPane.YES_OPTION){
-					dicDuplicatesWorker.cancel(true);
-
-					dicExtractDuplicatesMenuItem.setEnabled(true);
-					LOGGER.info(Backbone.MARKER_APPLICATION, "Dictionary duplicate extraction aborted");
-
-					dicDuplicatesWorker = null;
-				}
-				else if(answer == JOptionPane.NO_OPTION || answer == JOptionPane.CLOSED_OPTION){
-//					dicDuplicatesWorker.resume();
-
-					setDefaultCloseOperation(DO_NOTHING_ON_CLOSE);
-				}
-			}
-			if(dicWordCountWorker != null && dicWordCountWorker.getState() == SwingWorker.StateValue.STARTED){
-				dicWordCountWorker.pause();
-
-				Object[] options = {"Abort", "Cancel"};
-				int answer = JOptionPane.showOptionDialog(this, "Do you really want to abort the word count extraction task?", "Warning!",
-					JOptionPane.YES_NO_OPTION, JOptionPane.QUESTION_MESSAGE, null, options, options[1]);
-				if(answer == JOptionPane.YES_OPTION){
-					dicWordCountWorker.cancel();
-
-					dicWordCountMenuItem.setEnabled(true);
-					LOGGER.info(Backbone.MARKER_APPLICATION, "Word count extraction aborted");
-
-					dicWordCountWorker = null;
-				}
-				else if(answer == JOptionPane.NO_OPTION || answer == JOptionPane.CLOSED_OPTION){
-					dicWordCountWorker.resume();
-
-					setDefaultCloseOperation(DO_NOTHING_ON_CLOSE);
-				}
-			}
-			if(dicStatisticsWorker != null && dicStatisticsWorker.getState() == SwingWorker.StateValue.STARTED){
-				dicStatisticsWorker.pause();
-
-				Object[] options = {"Abort", "Cancel"};
-				int answer = JOptionPane.showOptionDialog(this, "Do you really want to abort the statistics extraction task?", "Warning!",
-					JOptionPane.YES_NO_OPTION, JOptionPane.QUESTION_MESSAGE, null, options, options[1]);
-				if(answer == JOptionPane.YES_OPTION){
-					dicStatisticsWorker.cancel();
-
-					if(dicStatisticsWorker.isPerformHyphenationStatistics())
-						hypStatisticsMenuItem.setEnabled(true);
-					else
-						dicStatisticsMenuItem.setEnabled(true);
-					LOGGER.info(Backbone.MARKER_APPLICATION, "Statistics extraction aborted");
-
-					dicStatisticsWorker = null;
-				}
-				else if(answer == JOptionPane.NO_OPTION || answer == JOptionPane.CLOSED_OPTION){
-					dicStatisticsWorker.resume();
-
-					setDefaultCloseOperation(DO_NOTHING_ON_CLOSE);
-				}
-			}
-			if(dicWordlistWorker != null && dicWordlistWorker.getState() == SwingWorker.StateValue.STARTED){
-				dicWordlistWorker.pause();
-
-				Object[] options = {"Abort", "Cancel"};
-				int answer = JOptionPane.showOptionDialog(this, "Do you really want to abort the wordlist extraction task?", "Warning!",
-					JOptionPane.YES_NO_OPTION, JOptionPane.QUESTION_MESSAGE, null, options, options[1]);
-				if(answer == JOptionPane.YES_OPTION){
-					dicWordlistWorker.cancel();
-
-					dicExtractWordlistMenuItem.setEnabled(true);
-					dicExtractWordlistPlainTextMenuItem.setEnabled(true);
-					LOGGER.info(Backbone.MARKER_APPLICATION, "Dictionary wordlist extraction aborted");
-
-					dicWordlistWorker = null;
-				}
-				else if(answer == JOptionPane.NO_OPTION || answer == JOptionPane.CLOSED_OPTION){
-					dicWordlistWorker.resume();
-
-					setDefaultCloseOperation(DO_NOTHING_ON_CLOSE);
-				}
-			}
-			if(compoundRulesExtractorWorker != null && compoundRulesExtractorWorker.getState() == SwingWorker.StateValue.STARTED){
-				compoundRulesExtractorWorker.pause();
-
-				Object[] options = {"Abort", "Cancel"};
-				int answer = JOptionPane.showOptionDialog(this, "Do you really want to abort the compound extraction task?", "Warning!",
-					JOptionPane.YES_NO_OPTION, JOptionPane.QUESTION_MESSAGE, null, options, options[1]);
-				if(answer == JOptionPane.YES_OPTION){
-					compoundRulesExtractorWorker.cancel();
-
-					LOGGER.info(Backbone.MARKER_APPLICATION, "Compound extraction aborted");
-				}
-				else if(answer == JOptionPane.NO_OPTION || answer == JOptionPane.CLOSED_OPTION){
-					compoundRulesExtractorWorker.resume();
-
-					setDefaultCloseOperation(DO_NOTHING_ON_CLOSE);
-				}
-			}
-			if(hypCorrectnessWorker != null && hypCorrectnessWorker.getState() == SwingWorker.StateValue.STARTED){
-				hypCorrectnessWorker.pause();
-
-				Object[] options = {"Abort", "Cancel"};
-				int answer = JOptionPane.showOptionDialog(this, "Do you really want to abort the hyphenation correctness task?", "Warning!",
-					JOptionPane.YES_NO_OPTION, JOptionPane.QUESTION_MESSAGE, null, options, options[1]);
-				if(answer == JOptionPane.YES_OPTION){
-					hypCorrectnessWorker.cancel();
-
-					hypCheckCorrectnessMenuItem.setEnabled(true);
-					LOGGER.info(Backbone.MARKER_APPLICATION, "Hyphenation correctness check aborted");
-
-					hypCorrectnessWorker = null;
-				}
-				else if(answer == JOptionPane.NO_OPTION || answer == JOptionPane.CLOSED_OPTION){
-					hypCorrectnessWorker.resume();
-
-					setDefaultCloseOperation(DO_NOTHING_ON_CLOSE);
-				}
-			}
-		}
-	}
-
-	private void loadFile(String filePath){
-		MenuSelectionManager.defaultManager().clearSelectedPath();
-
-		clearResultTextArea();
-
-		backbone.stopFileListener();
-
-		loadFileInternal(filePath);
-
-		backbone.registerFileListener();
-		backbone.startFileListener();
-	}
-
-	@Override
-	public void loadFileInternal(String filePath){
-		if(prjLoaderWorker == null || prjLoaderWorker.isDone()){
-			dicCheckCorrectnessMenuItem.setEnabled(false);
-
-			mainProgressBar.setValue(0);
-
-			prjLoaderWorker = new ProjectLoaderWorker(filePath, backbone, this::loadFileCompleted, this::loadFileCancelled);
-			prjLoaderWorker.addPropertyChangeListener(this);
-			prjLoaderWorker.execute();
-
-			filOpenAFFMenuItem.setEnabled(false);
-		}
-	}
-
-	private void loadFileCompleted(){
-		try{
-			dicCheckCorrectnessMenuItem.setEnabled(true);
-			dicSortDictionaryMenuItem.setEnabled(true);
-			hypCheckCorrectnessMenuItem.setEnabled(true);
-
-
-			//affix file:
-			AffixData affixData = backbone.getAffixData();
-			Set<String> compoundRules = affixData.getCompoundRules();
-			if(!compoundRules.isEmpty()){
-				cmpInputComboBox.removeAllItems();
-				compoundRules.forEach(cmpInputComboBox::addItem);
-				String compoundFlag = affixData.getCompoundFlag();
-				if(compoundFlag != null)
-					cmpInputComboBox.addItem(compoundFlag);
-				cmpInputComboBox.setEnabled(true);
-				cmpInputComboBox.setSelectedItem(null);
-				dicInputTextField.requestFocusInWindow();
-			}
-
-
-			//hyphenation file:
-			hypMenu.setEnabled(true);
-			hypStatisticsMenuItem.setEnabled(true);
-			setTabbedPaneEnable(mainTabbedPane, hypLayeredPane, true);
-
-
-			//dictionary file:
-			dicSortDialog = new DictionarySortDialog(backbone.getDicParser(), "Sorter", "Please select a section from the list:", this);
-			GUIUtils.addCancelByEscapeKey(dicSortDialog);
-			dicSortDialog.setLocationRelativeTo(this);
-			dicSortDialog.addListSelectionListener(e -> {
-				if(e.getValueIsAdjusting() && (dicSorterWorker == null || dicSorterWorker.isDone())){
-					int selectedRow = dicSortDialog.getSelectedIndex();
-					if(backbone.getDicParser().isInBoundary(selectedRow)){
-						dicSortDialog.setVisible(false);
-
-						dicSortDictionaryMenuItem.setEnabled(false);
-						mainProgressBar.setValue(0);
-
-
-						dicSorterWorker = new SorterWorker(backbone, selectedRow);
-						dicSorterWorker.addPropertyChangeListener(this);
-						dicSorterWorker.execute();
-					}
-				}
-			});
-
-			filCreatePackageMenuItem.setEnabled(true);
-			dicMenu.setEnabled(true);
-			int index = setTabbedPaneEnable(mainTabbedPane, dicLayeredPane, true);
-			setTabbedPaneEnable(mainTabbedPane, cmpLayeredPane, !compoundRules.isEmpty());
-			mainTabbedPane.setSelectedIndex(index);
-
-
-			//update rule reduced dialog:
-			if(rulesReducerDialog == null){
-				rulesReducerDialog = new RulesReducerDialog(backbone, this);
-				rulesReducerDialog.setLocationRelativeTo(this);
-				rulesReducerDialog.addWindowListener(new WindowAdapter(){
-					@Override
-					public void windowClosed(WindowEvent e){
-						dicRulesReducerMenuItem.setEnabled(true);
-					}
-				});
-			}
-			else
-				rulesReducerDialog.reload();
-
-
-			//aid file:
-			List<String> lines = backbone.getAidParser().getLines();
-			boolean aidLinesPresent = !lines.isEmpty();
-			dicRuleTagsAidComboBox.removeAllItems();
-			cmpRuleTagsAidComboBox.removeAllItems();
-			if(aidLinesPresent){
-				lines.forEach(dicRuleTagsAidComboBox::addItem);
-				lines.forEach(cmpRuleTagsAidComboBox::addItem);
-			}
-			//enable combo-box only if an AID file exists
-			dicRuleTagsAidComboBox.setEnabled(aidLinesPresent);
-			cmpRuleTagsAidComboBox.setEnabled(aidLinesPresent);
-
-
-			//thesaurus file:
-			ThesaurusTableModel dm = (ThesaurusTableModel)theTable.getModel();
-			dm.setSynonyms(backbone.getTheParser().getSynonymsDictionary());
-			updateSynonymsCounter();
-			theMenu.setEnabled(true);
-			setTabbedPaneEnable(mainTabbedPane, theLayeredPane, true);
-		}
-		catch(IllegalArgumentException e){
-			LOGGER.info(Backbone.MARKER_APPLICATION, e.getMessage());
-		}
-		catch(Exception e){
-			LOGGER.info(Backbone.MARKER_APPLICATION, "A bad error occurred: {}", ExceptionHelper.getMessage(e));
-
-			LOGGER.error("A bad error occurred", e);
-		}
-	}
-
-	private void loadFileCancelled(){
-		dicCheckCorrectnessMenuItem.setEnabled(false);
-		dicSortDictionaryMenuItem.setEnabled(false);
-		hypCheckCorrectnessMenuItem.setEnabled(false);
-
-
-		//affix file:
-		cmpInputComboBox.removeAllItems();
-		cmpInputComboBox.setEnabled(false);
-
-
-		//hyphenation file:
-		hypMenu.setEnabled(false);
-		hypStatisticsMenuItem.setEnabled(false);
-		setTabbedPaneEnable(mainTabbedPane, hypLayeredPane, false);
-
-
-		filCreatePackageMenuItem.setEnabled(false);
-		dicMenu.setEnabled(false);
-		setTabbedPaneEnable(mainTabbedPane, cmpLayeredPane, false);
-
-
-		//aid file:
-		dicRuleTagsAidComboBox.removeAllItems();
-		cmpRuleTagsAidComboBox.removeAllItems();
-		//enable combo-box only if an AID file exists
-		dicRuleTagsAidComboBox.setEnabled(false);
-		cmpRuleTagsAidComboBox.setEnabled(false);
-
-
-		//thesaurus file:
-		theMenu.setEnabled(false);
-		setTabbedPaneEnable(mainTabbedPane, theLayeredPane, false);
-	}
-
-	private void updateSynonymsCounter(){
-		theSynonymsRecordedOutputLabel.setText(DictionaryParser.COUNTER_FORMATTER.format(backbone.getTheParser().getSynonymsCounter()));
-	}
-
-	private int setTabbedPaneEnable(JTabbedPane tabbedPane, Component component, boolean enabled){
-		int index = tabbedPane.indexOfComponent(component);
-		tabbedPane.setEnabledAt(index, enabled);
-		return index;
-	}
-
-
-	private void hyphenate(HunspellerFrame frame){
-		String language = frame.backbone.getAffixData().getLanguage();
-		Orthography orthography = BaseBuilder.getOrthography(language);
-		String text = orthography.correctOrthography(frame.hypWordTextField.getText());
-		if(formerHyphenationText != null && formerHyphenationText.equals(text))
-			return;
-		formerHyphenationText = text;
-
-		String count = null;
-		List<String> rules = Collections.emptyList();
-		if(StringUtils.isNotBlank(text)){
-			Hyphenation hyphenation = frame.backbone.getHyphenator().hyphenate(text);
-
-			Supplier<StringJoiner> sj = () -> new StringJoiner(HyphenationParser.SOFT_HYPHEN, "<html>", "</html>");
-			Function<String, String> errorFormatter = syllabe -> "<b style=\"color:red\">" + syllabe + "</b>";
-			text = hyphenation.formatHyphenation(sj.get(), errorFormatter)
-				.toString();
-			count = Long.toString(hyphenation.countSyllabes());
-			rules = hyphenation.getRules();
-
-			frame.hypAddRuleTextField.setEnabled(true);
-		}
-		else{
-			text = null;
-
-			frame.hypAddRuleTextField.setEnabled(false);
-		}
-
-		frame.hypSyllabationOutputLabel.setText(text);
-		frame.hypSyllabesCountOutputLabel.setText(count);
-		frame.hypRulesOutputLabel.setText(String.join(StringUtils.SPACE, rules));
-
-		frame.hypAddRuleTextField.setText(null);
-		frame.hypAddRuleLevelComboBox.setEnabled(false);
-		frame.hypAddRuleButton.setEnabled(false);
-		frame.hypAddRuleSyllabationOutputLabel.setText(null);
-		frame.hypAddRuleSyllabesCountOutputLabel.setText(null);
-	}
-
-	private void hyphenateAddRule(HunspellerFrame frame){
-		String language = frame.backbone.getAffixData().getLanguage();
-		Orthography orthography = BaseBuilder.getOrthography(language);
-		String addedRuleText = orthography.correctOrthography(frame.hypWordTextField.getText());
-		String addedRule = orthography.correctOrthography(frame.hypAddRuleTextField.getText().toLowerCase(Locale.ROOT));
-		HyphenationParser.Level level = HyphenationParser.Level.values()[frame.hypAddRuleLevelComboBox.getSelectedIndex()];
-		String addedRuleCount = null;
-		if(StringUtils.isNotBlank(addedRule)){
-			boolean alreadyHasRule = frame.backbone.hasHyphenationRule(addedRule, level);
-			boolean ruleMatchesText = false;
-			boolean hyphenationChanged = false;
-			boolean correctHyphenation = false;
-			if(!alreadyHasRule){
-				ruleMatchesText = addedRuleText.contains(PatternHelper.clear(addedRule, PATTERN_POINTS_AND_NUMBERS_AND_EQUALS_AND_MINUS));
-
-				if(ruleMatchesText){
-					Hyphenation hyphenation = frame.backbone.getHyphenator().hyphenate(addedRuleText);
-					Hyphenation addedRuleHyphenation = frame.backbone.getHyphenator().hyphenate(addedRuleText, addedRule, level);
-
-					Supplier<StringJoiner> sj = () -> new StringJoiner(HyphenationParser.SOFT_HYPHEN, "<html>", "</html>");
-					Function<String, String> errorFormatter = syllabe -> "<b style=\"color:red\">" + syllabe + "</b>";
-					String text = hyphenation.formatHyphenation(sj.get(), errorFormatter)
-						.toString();
-					addedRuleText = addedRuleHyphenation.formatHyphenation(sj.get(), errorFormatter)
-						.toString();
-					addedRuleCount = Long.toString(addedRuleHyphenation.countSyllabes());
-
-					hyphenationChanged = !text.equals(addedRuleText);
-					correctHyphenation = !addedRuleHyphenation.hasErrors();
-				}
-			}
-
-			if(alreadyHasRule || !ruleMatchesText)
-				addedRuleText = null;
-			frame.hypAddRuleLevelComboBox.setEnabled(ruleMatchesText);
-			frame.hypAddRuleButton.setEnabled(ruleMatchesText && hyphenationChanged && correctHyphenation);
-		}
-		else{
-			addedRuleText = null;
-
-			frame.hypAddRuleTextField.setText(null);
-			frame.hypAddRuleLevelComboBox.setEnabled(false);
-			frame.hypAddRuleButton.setEnabled(false);
-			frame.hypAddRuleSyllabationOutputLabel.setText(null);
-			frame.hypAddRuleSyllabesCountOutputLabel.setText(null);
-		}
-
-		frame.hypAddRuleSyllabationOutputLabel.setText(addedRuleText);
-		frame.hypAddRuleSyllabesCountOutputLabel.setText(addedRuleCount);
-	}
-
-
-	private void checkDictionaryCorrectness(){
-		if(dicCorrectnessWorker == null || dicCorrectnessWorker.isDone()){
-			dicCheckCorrectnessMenuItem.setEnabled(false);
-
-			mainProgressBar.setValue(0);
-
-			dicCorrectnessWorker = new DictionaryCorrectnessWorker(backbone.getDicParser(), backbone.getChecker(), backbone.getWordGenerator());
-			dicCorrectnessWorker.addPropertyChangeListener(this);
-			dicCorrectnessWorker.execute();
-		}
-	}
-
-	private void extractDictionaryDuplicates(){
-		if(dicDuplicatesWorker == null || dicDuplicatesWorker.isDone()){
-			int fileChoosen = saveTextFileFileChooser.showSaveDialog(this);
-			if(fileChoosen == JFileChooser.APPROVE_OPTION){
-				dicExtractDuplicatesMenuItem.setEnabled(false);
-
-				mainProgressBar.setValue(0);
-
-				File outputFile = saveTextFileFileChooser.getSelectedFile();
-				dicDuplicatesWorker = new DuplicatesWorker(backbone.getAffixData().getLanguage(), backbone.getDicParser(),
-					backbone.getWordGenerator(), outputFile);
-				dicDuplicatesWorker.addPropertyChangeListener(this);
-				dicDuplicatesWorker.execute();
-			}
-		}
-	}
-
-	private void extractWordCount(){
-		if(dicWordCountWorker == null || dicWordCountWorker.isDone()){
-			dicWordCountMenuItem.setEnabled(false);
-
-			mainProgressBar.setValue(0);
-
-			dicWordCountWorker = new WordCountWorker(backbone.getAffParser().getAffixData().getLanguage(), backbone.getDicParser(), backbone.getWordGenerator());
-			dicWordCountWorker.addPropertyChangeListener(this);
-			dicWordCountWorker.execute();
-		}
-	}
-
-	private void extractDictionaryStatistics(boolean performHyphenationStatistics){
-		if(dicStatisticsWorker == null || dicStatisticsWorker.isDone()){
-			if(performHyphenationStatistics)
-				hypStatisticsMenuItem.setEnabled(false);
-			else
-				dicStatisticsMenuItem.setEnabled(false);
-
-			mainProgressBar.setValue(0);
-
-			dicStatisticsWorker = new StatisticsWorker(backbone.getAffParser(), backbone.getDicParser(), (performHyphenationStatistics? backbone.getHyphenator(): null),
-				backbone.getWordGenerator(), this);
-			dicStatisticsWorker.addPropertyChangeListener(this);
-			dicStatisticsWorker.execute();
-		}
-	}
-
-	private void extractDictionaryWordlist(boolean plainWords){
-		if(dicWordlistWorker == null || dicWordlistWorker.isDone()){
-			int fileChoosen = saveTextFileFileChooser.showSaveDialog(this);
-			if(fileChoosen == JFileChooser.APPROVE_OPTION){
-				dicExtractWordlistMenuItem.setEnabled(false);
-				dicExtractWordlistPlainTextMenuItem.setEnabled(false);
-
-				mainProgressBar.setValue(0);
-
-				File outputFile = saveTextFileFileChooser.getSelectedFile();
-				dicWordlistWorker = new WordlistWorker(backbone.getDicParser(), backbone.getWordGenerator(), plainWords, outputFile);
-				dicWordlistWorker.addPropertyChangeListener(this);
-				dicWordlistWorker.execute();
-			}
-		}
-	}
-
-	private void extractMinimalPairs(){
-		if(dicMinimalPairsWorker == null || dicMinimalPairsWorker.isDone()){
-			int fileChoosen = saveTextFileFileChooser.showSaveDialog(this);
-			if(fileChoosen == JFileChooser.APPROVE_OPTION){
-				dicExtractMinimalPairsMenuItem.setEnabled(false);
-
-				mainProgressBar.setValue(0);
-
-				File outputFile = saveTextFileFileChooser.getSelectedFile();
-				dicMinimalPairsWorker = new MinimalPairsWorker(backbone.getAffixData().getLanguage(), backbone.getDicParser(), backbone.getChecker(),
-					backbone.getWordGenerator(), outputFile);
-				dicMinimalPairsWorker.addPropertyChangeListener(this);
-				dicMinimalPairsWorker.execute();
-			}
-		}
-	}
-
-	private void extractCompoundRulesInputs(){
-		if(compoundRulesExtractorWorker == null || compoundRulesExtractorWorker.isDone()){
-			cmpInputComboBox.setEnabled(false);
-			cmpInputTextArea.setEnabled(false);
-			cmpLoadInputButton.setEnabled(false);
-
-			cmpInputTextArea.setText(null);
-			mainProgressBar.setValue(0);
-
-			AffixParser affParser = backbone.getAffParser();
-			AffixData affixData = affParser.getAffixData();
-			FlagParsingStrategy strategy = affixData.getFlagParsingStrategy();
-			String compoundFlag = affixData.getCompoundFlag();
-			List<Production> compounds = new ArrayList<>();
-			BiConsumer<Production, Integer> productionReader = (production, row) -> {
-				if(!production.distributeByCompoundRule(affixData).isEmpty() || production.hasContinuationFlag(compoundFlag))
-					compounds.add(production);
-			};
-			Runnable completed = () -> {
-				StringJoiner sj = new StringJoiner("\n");
-				compounds.forEach(compound -> sj.add(compound.toString(strategy)));
-				cmpInputTextArea.setText(sj.toString());
-				cmpInputTextArea.setCaretPosition(0);
-			};
-			compoundRulesExtractorWorker = new CompoundRulesWorker(backbone.getDicParser(), backbone.getWordGenerator(), productionReader, completed);
-			compoundRulesExtractorWorker.addPropertyChangeListener(this);
-			compoundRulesExtractorWorker.execute();
-		}
-	}
-
-
-	private void checkHyphenationCorrectness(){
-		if(hypCorrectnessWorker == null || hypCorrectnessWorker.isDone()){
-			try{
-				hypCorrectnessWorker = new HyphenationCorrectnessWorker(backbone.getAffParser().getAffixData().getLanguage(),
-					backbone.getDicParser(), backbone.getHyphenator(), backbone.getWordGenerator());
-				hypCorrectnessWorker.addPropertyChangeListener(this);
-				hypCorrectnessWorker.execute();
-
-				hypCheckCorrectnessMenuItem.setEnabled(false);
-				
-				mainProgressBar.setValue(0);
-			}
-			catch(IOException e){
-				LOGGER.warn("Cannot instantiate Hyphenation correctness worker", e);
-			}
-		}
-	}
-
-
-	private void updateSynonyms(){
-		ThesaurusTableModel dm = (ThesaurusTableModel)theTable.getModel();
-		dm.fireTableDataChanged();
-	}
-
-
-
-	@Override
-	public void clearAffixParser(){
-		clearDictionaryParser();
-
-
-		//update rule reduced dialog:
-		rulesReducerDialog.reload();
-	}
-
-	@Override
-	public void clearHyphenationParser(){
-		clearHyphenationFields();
-
-		hypMenu.setEnabled(false);
-		hypStatisticsMenuItem.setEnabled(false);
-		setTabbedPaneEnable(mainTabbedPane, hypLayeredPane, false);
-	}
-
-	private void clearHyphenationFields(){
-		formerHyphenationText = null;
-
-		hypWordTextField.setText(null);
-		hypSyllabationOutputLabel.setText(null);
-		hypSyllabesCountOutputLabel.setText(null);
-		hypRulesOutputLabel.setText(null);
-		hypAddRuleTextField.setText(null);
-		hypAddRuleLevelComboBox.setEnabled(false);
-		hypAddRuleButton.setEnabled(false);
-		hypAddRuleSyllabationOutputLabel.setText(null);
-		hypAddRuleSyllabesCountOutputLabel.setText(null);
-	}
-
-	@Override
-	public void clearDictionaryParser(){
-		clearDictionaryFields();
-		clearDictionaryCompoundFields();
-
-		setTabbedPaneEnable(mainTabbedPane, dicLayeredPane, false);
-		setTabbedPaneEnable(mainTabbedPane, cmpLayeredPane, false);
-
-		//disable menu
-		dicMenu.setEnabled(false);
-		filCreatePackageMenuItem.setEnabled(false);
-		dicInputTextField.requestFocusInWindow();
-	}
-
-	private void clearDictionaryFields(){
-		clearOutputTable(dicTable);
-		totalProductionsOutputLabel.setText(StringUtils.EMPTY);
-		clearOutputTable(cmpTable);
-
-		formerInputText = null;
-		dicInputTextField.setText(null);
-	}
-
-	private void clearDictionaryCompoundFields(){
-		cmpInputComboBox.setEnabled(true);
-		cmpInputTextArea.setText(null);
-		cmpInputTextArea.setEnabled(true);
-		cmpLoadInputButton.setEnabled(true);
-	}
-
-	public void clearOutputTable(JTable table){
-		HunspellerTableModel<?> dm = (HunspellerTableModel<?>)table.getModel();
-		dm.clear();
-	}
-
-	@Override
-	public void clearAidParser(){
-		dicRuleTagsAidComboBox.removeAllItems();
-		cmpRuleTagsAidComboBox.removeAllItems();
-	}
-
-	@Override
-	public void clearThesaurusParser(){
-		ThesaurusTableModel dm = (ThesaurusTableModel)theTable.getModel();
-		dm.setSynonyms(null);
-
-		theMenu.setEnabled(false);
-		setTabbedPaneEnable(mainTabbedPane, theLayeredPane, false);
-	}
-
-
-	private void clearResultTextArea(){
-		parsingResultTextArea.setText(null);
-	}
-
-	@Override
-	public void onUndoChange(boolean canUndo){
-		theUndoButton.setEnabled(canUndo);
-	}
-
-	@Override
-	public void onRedoChange(boolean canRedo){
-		theRedoButton.setEnabled(canRedo);
-	}
-
-	@Override
-	public void propertyChange(PropertyChangeEvent evt){
-		switch(evt.getPropertyName()){
-			case "progress":
-				int progress = (int)evt.getNewValue();
-				mainProgressBar.setValue(progress);
-				break;
-
-			case "state":
-				SwingWorker.StateValue stateValue = (SwingWorker.StateValue)evt.getNewValue();
-				if(stateValue == SwingWorker.StateValue.DONE){
-					Runnable menuItemEnabler = enableComponentFromWorker.get(((WorkerBase<?, ?>)evt.getSource()).getWorkerName());
-					if(menuItemEnabler != null)
-						menuItemEnabler.run();
-				}
-				break;
-
-			default:
-		}
-	}
-
-	private void writeObject(ObjectOutputStream os) throws IOException{
-		throw new NotSerializableException(getClass().getName());
-	}
-
-	private void readObject(ObjectInputStream is) throws IOException{
-		throw new NotSerializableException(getClass().getName());
-	}
-
-
-	public static void main(String[] args){
-		try{
-			String lookAndFeelName = UIManager.getSystemLookAndFeelClassName();
-			UIManager.setLookAndFeel(lookAndFeelName);
-		}
-		catch(ClassNotFoundException | InstantiationException | IllegalAccessException | UnsupportedLookAndFeelException e){
-			LOGGER.error(null, e);
-		}
-
-		//create and display the form
-		EventQueue.invokeLater(() -> (new HunspellerFrame()).setVisible(true));
-	}
-
-   // Variables declaration - do not modify//GEN-BEGIN:variables
-   private javax.swing.JComboBox<String> cmpInputComboBox;
-   private javax.swing.JLabel cmpInputLabel;
-   private javax.swing.JScrollPane cmpInputScrollPane;
-   private javax.swing.JTextArea cmpInputTextArea;
-   private javax.swing.JLayeredPane cmpLayeredPane;
-   private javax.swing.JButton cmpLoadInputButton;
-   private javax.swing.JComboBox<String> cmpRuleTagsAidComboBox;
-   private javax.swing.JLabel cmpRuleTagsAidLabel;
-   private javax.swing.JScrollPane cmpScrollPane;
-   private javax.swing.JTable cmpTable;
-   private javax.swing.JMenuItem dicCheckCorrectnessMenuItem;
-   private javax.swing.JPopupMenu.Separator dicDuplicatesSeparator;
-   private javax.swing.JMenuItem dicExtractDuplicatesMenuItem;
-   private javax.swing.JMenuItem dicExtractMinimalPairsMenuItem;
-   private javax.swing.JMenuItem dicExtractWordlistMenuItem;
-   private javax.swing.JMenuItem dicExtractWordlistPlainTextMenuItem;
-   private javax.swing.JLabel dicInputLabel;
-   private javax.swing.JTextField dicInputTextField;
-   private javax.swing.JLayeredPane dicLayeredPane;
-   private javax.swing.JMenu dicMenu;
-   private javax.swing.JComboBox<String> dicRuleTagsAidComboBox;
-   private javax.swing.JLabel dicRuleTagsAidLabel;
-   private javax.swing.JMenuItem dicRulesReducerMenuItem;
-   private javax.swing.JScrollPane dicScrollPane;
-   private javax.swing.JMenuItem dicSortDictionaryMenuItem;
-   private javax.swing.JMenuItem dicStatisticsMenuItem;
-   private javax.swing.JPopupMenu.Separator dicStatisticsSeparator;
-   private javax.swing.JTable dicTable;
-   private javax.swing.JMenuItem dicWordCountMenuItem;
-   private javax.swing.JMenuItem filCreatePackageMenuItem;
-   private javax.swing.JMenuItem filEmptyRecentFilesMenuItem;
-   private javax.swing.JMenuItem filExitMenuItem;
-   private javax.swing.JMenu filMenu;
-   private javax.swing.JMenuItem filOpenAFFMenuItem;
-   private javax.swing.JPopupMenu.Separator filRecentFilesSeparator;
-   private javax.swing.JPopupMenu.Separator filSeparator;
-   private javax.swing.JMenuItem hlpAboutMenuItem;
-   private javax.swing.JMenu hlpMenu;
-   private javax.swing.JButton hypAddRuleButton;
-   private javax.swing.JLabel hypAddRuleLabel;
-   private javax.swing.JComboBox<String> hypAddRuleLevelComboBox;
-   private javax.swing.JLabel hypAddRuleSyllabationLabel;
-   private javax.swing.JLabel hypAddRuleSyllabationOutputLabel;
-   private javax.swing.JLabel hypAddRuleSyllabesCountLabel;
-   private javax.swing.JLabel hypAddRuleSyllabesCountOutputLabel;
-   private javax.swing.JTextField hypAddRuleTextField;
-   private javax.swing.JMenuItem hypCheckCorrectnessMenuItem;
-   private javax.swing.JPopupMenu.Separator hypDuplicatesSeparator;
-   private javax.swing.JLayeredPane hypLayeredPane;
-   private javax.swing.JMenu hypMenu;
-   private javax.swing.JLabel hypRulesLabel;
-   private javax.swing.JLabel hypRulesOutputLabel;
-   private javax.swing.JMenuItem hypStatisticsMenuItem;
-   private javax.swing.JLabel hypSyllabationLabel;
-   private javax.swing.JLabel hypSyllabationOutputLabel;
-   private javax.swing.JLabel hypSyllabesCountLabel;
-   private javax.swing.JLabel hypSyllabesCountOutputLabel;
-   private javax.swing.JLabel hypWordLabel;
-   private javax.swing.JTextField hypWordTextField;
-   private javax.swing.JComboBox<String> limitComboBox;
-   private javax.swing.JLabel limitLabel;
-   private javax.swing.JMenuBar mainMenuBar;
-   private javax.swing.JProgressBar mainProgressBar;
-   private javax.swing.JTabbedPane mainTabbedPane;
-   private javax.swing.JScrollPane parsingResultScrollPane;
-   private javax.swing.JTextArea parsingResultTextArea;
-   private javax.swing.JButton theAddButton;
-   private javax.swing.JMenuItem theFindDuplicatesMenuItem;
-   private javax.swing.JLayeredPane theLayeredPane;
-   private javax.swing.JLabel theMeaningsLabel;
-   private javax.swing.JTextField theMeaningsTextField;
-   private javax.swing.JMenu theMenu;
-   private javax.swing.JButton theRedoButton;
-   private javax.swing.JScrollPane theScrollPane;
-   private javax.swing.JLabel theSynonymsRecordedLabel;
-   private javax.swing.JLabel theSynonymsRecordedOutputLabel;
-   private javax.swing.JTable theTable;
-   private javax.swing.JButton theUndoButton;
-   private javax.swing.JLabel totalProductionsLabel;
-   private javax.swing.JLabel totalProductionsOutputLabel;
-   // End of variables declaration//GEN-END:variables
-
-}
+package unit731.hunspeller;
+
+import java.awt.Component;
+import unit731.hunspeller.interfaces.Hunspellable;
+import java.awt.EventQueue;
+import java.awt.Rectangle;
+import java.awt.Toolkit;
+import java.awt.event.ActionEvent;
+import java.awt.event.ActionListener;
+import java.awt.event.ItemEvent;
+import java.awt.event.ItemListener;
+import java.awt.event.KeyEvent;
+import java.awt.event.MouseAdapter;
+import java.awt.event.MouseEvent;
+import java.awt.event.WindowAdapter;
+import java.awt.event.WindowEvent; 
+import java.beans.PropertyChangeEvent;
+import java.beans.PropertyChangeListener;
+import java.io.File;
+import java.io.IOException;
+import java.io.NotSerializableException;
+import java.io.ObjectInputStream;
+import java.io.ObjectOutputStream;
+import java.util.ArrayList;
+import java.util.Arrays;
+import java.util.Collections;
+import java.util.HashMap;
+import java.util.List;
+import java.util.Locale;
+import java.util.Map;
+import java.util.Set;
+import java.util.StringJoiner;
+import java.util.function.BiConsumer;
+import java.util.function.Function;
+import java.util.function.Supplier;
+import java.util.prefs.Preferences;
+import java.util.regex.Pattern;
+import java.util.stream.Collectors;
+import javax.swing.JComponent;
+import javax.swing.JFileChooser;
+import javax.swing.JFrame;
+import javax.swing.JOptionPane;
+import javax.swing.JPopupMenu;
+import javax.swing.JTabbedPane;
+import javax.swing.JTable;
+import javax.swing.KeyStroke;
+import javax.swing.MenuSelectionManager;
+import javax.swing.RowFilter;
+import javax.swing.SwingWorker;
+import javax.swing.UIManager;
+import javax.swing.UnsupportedLookAndFeelException;
+import javax.swing.filechooser.FileNameExtensionFilter;
+import javax.swing.table.TableRowSorter;
+import javax.swing.text.DefaultCaret;
+import org.apache.commons.lang3.StringUtils;
+import org.slf4j.Logger;
+import org.slf4j.LoggerFactory;
+import unit731.hunspeller.gui.CompoundTableModel;
+import unit731.hunspeller.interfaces.Undoable;
+import unit731.hunspeller.gui.GUIUtils;
+import unit731.hunspeller.gui.HunspellerTableModel;
+import unit731.hunspeller.gui.ProductionTableModel;
+import unit731.hunspeller.gui.RecentFileMenu;
+import unit731.hunspeller.gui.ThesaurusTableModel;
+import unit731.hunspeller.gui.ThesaurusTableRenderer;
+import unit731.hunspeller.languages.Orthography;
+import unit731.hunspeller.languages.BaseBuilder;
+import unit731.hunspeller.parsers.affix.AffixData;
+import unit731.hunspeller.parsers.affix.AffixParser;
+import unit731.hunspeller.parsers.affix.strategies.FlagParsingStrategy;
+import unit731.hunspeller.parsers.dictionary.DictionaryParser;
+import unit731.hunspeller.parsers.dictionary.vos.Production;
+import unit731.hunspeller.parsers.dictionary.workers.CompoundRulesWorker;
+import unit731.hunspeller.parsers.dictionary.workers.DictionaryCorrectnessWorker;
+import unit731.hunspeller.parsers.dictionary.workers.DuplicatesWorker;
+import unit731.hunspeller.parsers.dictionary.workers.HyphenationCorrectnessWorker;
+import unit731.hunspeller.parsers.dictionary.workers.MinimalPairsWorker;
+import unit731.hunspeller.parsers.dictionary.workers.ProjectLoaderWorker;
+import unit731.hunspeller.parsers.dictionary.workers.SorterWorker;
+import unit731.hunspeller.parsers.dictionary.workers.StatisticsWorker;
+import unit731.hunspeller.parsers.dictionary.workers.WordCountWorker;
+import unit731.hunspeller.parsers.dictionary.workers.WordlistWorker;
+import unit731.hunspeller.parsers.dictionary.workers.core.WorkerBase;
+import unit731.hunspeller.parsers.thesaurus.dtos.DuplicationResult;
+import unit731.hunspeller.parsers.hyphenation.dtos.Hyphenation;
+import unit731.hunspeller.parsers.hyphenation.HyphenationParser;
+import unit731.hunspeller.parsers.thesaurus.ThesaurusParser;
+import unit731.hunspeller.parsers.thesaurus.dtos.MeaningEntry;
+import unit731.hunspeller.parsers.thesaurus.dtos.ThesaurusEntry;
+import unit731.hunspeller.services.ApplicationLogAppender;
+import unit731.hunspeller.services.Debouncer;
+import unit731.hunspeller.services.ExceptionHelper;
+import unit731.hunspeller.services.PatternHelper;
+import unit731.hunspeller.services.RecentItems;
+
+
+/**
+ * @see <a href="http://manpages.ubuntu.com/manpages/trusty/man4/hunspell.4.html">Hunspell 4</a>
+ * @see <a href="https://github.com/lopusz/hunspell-stemmer">Hunspell stemmer on github</a>
+ * @see <a href="https://github.com/nuspell/nuspell">Nuspell on github</a>
+ * @see <a href="https://github.com/hunspell/hyphen">Hyphen on github</a>
+ * 
+ * @see <a href="https://www.shareicon.net/">Share icon</a>
+ * @see <a href="https://www.iloveimg.com/resize-image/resize-png">PNG resizer</a>
+ * @see <a href="https://compresspng.com/">PNG compresser</a>
+ * @see <a href="https://www.icoconverter.com/index.php">ICO converter</a>
+ */
+public class HunspellerFrame extends JFrame implements ActionListener, PropertyChangeListener, Hunspellable, Undoable{
+
+	private static final Logger LOGGER = LoggerFactory.getLogger(HunspellerFrame.class);
+
+	private static final long serialVersionUID = 6772959670167531135L;
+
+	private static final int DEBOUNCER_INTERVAL = 600;
+	private static final Pattern PATTERN_POINTS_AND_NUMBERS_AND_EQUALS_AND_MINUS = PatternHelper.pattern("[.\\d=-]");
+	private static final Pattern THESAURUS_CLEAR_SEARCH = PatternHelper.pattern("\\s+\\([^)]+\\)");
+
+	private String formerInputText;
+	private String formerCompoundInputText;
+	private String formerFilterThesaurusText;
+	private String formerHyphenationText;
+	private final JFileChooser openAffixFileFileChooser;
+	private final JFileChooser saveTextFileFileChooser;
+	private DictionarySortDialog dicSortDialog;
+	private RulesReducerDialog rulesReducerDialog;
+
+	private final Backbone backbone;
+
+	private RecentFileMenu rfm;
+	private final Debouncer<HunspellerFrame> productionDebouncer = new Debouncer<>(this::calculateProductions, DEBOUNCER_INTERVAL);
+	private final Debouncer<HunspellerFrame> compoundProductionDebouncer = new Debouncer<>(this::calculateCompoundProductions, DEBOUNCER_INTERVAL);
+	private final Debouncer<HunspellerFrame> theFilterDebouncer = new Debouncer<>(this::filterThesaurus, DEBOUNCER_INTERVAL);
+	private final Debouncer<HunspellerFrame> hypDebouncer = new Debouncer<>(this::hyphenate, DEBOUNCER_INTERVAL);
+	private final Debouncer<HunspellerFrame> hypAddRuleDebouncer = new Debouncer<>(this::hyphenateAddRule, DEBOUNCER_INTERVAL);
+
+	private ProjectLoaderWorker prjLoaderWorker;
+	private DictionaryCorrectnessWorker dicCorrectnessWorker;
+	private DuplicatesWorker dicDuplicatesWorker;
+	private SorterWorker dicSorterWorker;
+	private WordCountWorker dicWordCountWorker;
+	private StatisticsWorker dicStatisticsWorker;
+	private WordlistWorker dicWordlistWorker;
+	private MinimalPairsWorker dicMinimalPairsWorker;
+	private CompoundRulesWorker compoundRulesExtractorWorker;
+	private HyphenationCorrectnessWorker hypCorrectnessWorker;
+	private final Map<String, Runnable> enableComponentFromWorker = new HashMap<>();
+
+
+	public HunspellerFrame(){
+		backbone = new Backbone(this, this);
+
+		initComponents();
+
+		rfm.setEnabled(rfm.hasEntries());
+		filEmptyRecentFilesMenuItem.setEnabled(rfm.hasEntries());
+
+		try{
+			JPopupMenu copyingPopupMenu = GUIUtils.createCopyingPopupMenu(hypRulesOutputLabel.getHeight());
+			GUIUtils.addPopupMenu(copyingPopupMenu, hypSyllabationOutputLabel, hypRulesOutputLabel, hypAddRuleSyllabationOutputLabel);
+		}
+		catch(IOException ignored){}
+
+		ApplicationLogAppender.addTextArea(parsingResultTextArea, Backbone.MARKER_APPLICATION);
+
+
+		File currentDir = new File(".");
+		openAffixFileFileChooser = new JFileChooser();
+		openAffixFileFileChooser.setFileFilter(new FileNameExtensionFilter("AFF files", "aff"));
+		openAffixFileFileChooser.setCurrentDirectory(currentDir);
+
+		saveTextFileFileChooser = new JFileChooser();
+		saveTextFileFileChooser.setFileFilter(new FileNameExtensionFilter("Text files", "txt"));
+		saveTextFileFileChooser.setCurrentDirectory(currentDir);
+
+		enableComponentFromWorker.put(DictionaryCorrectnessWorker.WORKER_NAME, () -> dicCheckCorrectnessMenuItem.setEnabled(true));
+		enableComponentFromWorker.put(DuplicatesWorker.WORKER_NAME, () -> dicExtractDuplicatesMenuItem.setEnabled(true));
+		enableComponentFromWorker.put(SorterWorker.WORKER_NAME, () -> dicSortDictionaryMenuItem.setEnabled(true));
+		enableComponentFromWorker.put(WordCountWorker.WORKER_NAME, () -> dicWordCountMenuItem.setEnabled(true));
+		enableComponentFromWorker.put(StatisticsWorker.WORKER_NAME, () -> {
+			if(dicStatisticsWorker.isPerformHyphenationStatistics())
+				hypStatisticsMenuItem.setEnabled(true);
+			else
+				dicStatisticsMenuItem.setEnabled(true);
+		});
+		enableComponentFromWorker.put(WordlistWorker.WORKER_NAME, () -> {
+			dicExtractWordlistMenuItem.setEnabled(true);
+			dicExtractWordlistPlainTextMenuItem.setEnabled(true);
+		});
+		enableComponentFromWorker.put(CompoundRulesWorker.WORKER_NAME, () -> {
+			cmpInputComboBox.setEnabled(true);
+			limitComboBox.setEnabled(true);
+			cmpInputTextArea.setEnabled(true);
+			if(compoundRulesExtractorWorker.isCancelled())
+				cmpLoadInputButton.setEnabled(true);
+		});
+		enableComponentFromWorker.put(HyphenationCorrectnessWorker.WORKER_NAME, () -> hypCheckCorrectnessMenuItem.setEnabled(true));
+	}
+
+   // <editor-fold defaultstate="collapsed" desc="Generated Code">//GEN-BEGIN:initComponents
+   private void initComponents() {
+
+      parsingResultScrollPane = new javax.swing.JScrollPane();
+      parsingResultTextArea = new javax.swing.JTextArea();
+      mainProgressBar = new javax.swing.JProgressBar();
+      mainTabbedPane = new javax.swing.JTabbedPane();
+      dicLayeredPane = new javax.swing.JLayeredPane();
+      dicInputLabel = new javax.swing.JLabel();
+      dicInputTextField = new javax.swing.JTextField();
+      dicRuleTagsAidLabel = new javax.swing.JLabel();
+      dicRuleTagsAidComboBox = new javax.swing.JComboBox<>();
+      dicScrollPane = new javax.swing.JScrollPane();
+      dicTable = new javax.swing.JTable();
+      totalProductionsLabel = new javax.swing.JLabel();
+      totalProductionsOutputLabel = new javax.swing.JLabel();
+      cmpLayeredPane = new javax.swing.JLayeredPane();
+      cmpInputLabel = new javax.swing.JLabel();
+      cmpInputComboBox = new javax.swing.JComboBox<>();
+      limitLabel = new javax.swing.JLabel();
+      limitComboBox = new javax.swing.JComboBox<>();
+      cmpRuleTagsAidLabel = new javax.swing.JLabel();
+      cmpRuleTagsAidComboBox = new javax.swing.JComboBox<>();
+      cmpScrollPane = new javax.swing.JScrollPane();
+      cmpTable = new javax.swing.JTable();
+      cmpInputScrollPane = new javax.swing.JScrollPane();
+      cmpInputTextArea = new javax.swing.JTextArea();
+      cmpLoadInputButton = new javax.swing.JButton();
+      theLayeredPane = new javax.swing.JLayeredPane();
+      theMeaningsLabel = new javax.swing.JLabel();
+      theMeaningsTextField = new javax.swing.JTextField();
+      theAddButton = new javax.swing.JButton();
+      theScrollPane = new javax.swing.JScrollPane();
+      theTable = new javax.swing.JTable();
+      theSynonymsRecordedLabel = new javax.swing.JLabel();
+      theSynonymsRecordedOutputLabel = new javax.swing.JLabel();
+      theUndoButton = new javax.swing.JButton();
+      theRedoButton = new javax.swing.JButton();
+      hypLayeredPane = new javax.swing.JLayeredPane();
+      hypWordLabel = new javax.swing.JLabel();
+      hypWordTextField = new javax.swing.JTextField();
+      hypSyllabationLabel = new javax.swing.JLabel();
+      hypSyllabationOutputLabel = new javax.swing.JLabel();
+      hypSyllabesCountLabel = new javax.swing.JLabel();
+      hypSyllabesCountOutputLabel = new javax.swing.JLabel();
+      hypRulesLabel = new javax.swing.JLabel();
+      hypRulesOutputLabel = new javax.swing.JLabel();
+      hypAddRuleLabel = new javax.swing.JLabel();
+      hypAddRuleTextField = new javax.swing.JTextField();
+      hypAddRuleLevelComboBox = new javax.swing.JComboBox<>();
+      hypAddRuleButton = new javax.swing.JButton();
+      hypAddRuleSyllabationLabel = new javax.swing.JLabel();
+      hypAddRuleSyllabationOutputLabel = new javax.swing.JLabel();
+      hypAddRuleSyllabesCountLabel = new javax.swing.JLabel();
+      hypAddRuleSyllabesCountOutputLabel = new javax.swing.JLabel();
+      mainMenuBar = new javax.swing.JMenuBar();
+      filMenu = new javax.swing.JMenu();
+      filOpenAFFMenuItem = new javax.swing.JMenuItem();
+      filCreatePackageMenuItem = new javax.swing.JMenuItem();
+      filRecentFilesSeparator = new javax.swing.JPopupMenu.Separator();
+      filEmptyRecentFilesMenuItem = new javax.swing.JMenuItem();
+      filSeparator = new javax.swing.JPopupMenu.Separator();
+      filExitMenuItem = new javax.swing.JMenuItem();
+      dicMenu = new javax.swing.JMenu();
+      dicCheckCorrectnessMenuItem = new javax.swing.JMenuItem();
+      dicSortDictionaryMenuItem = new javax.swing.JMenuItem();
+      dicRulesReducerMenuItem = new javax.swing.JMenuItem();
+      dicDuplicatesSeparator = new javax.swing.JPopupMenu.Separator();
+      dicWordCountMenuItem = new javax.swing.JMenuItem();
+      dicStatisticsMenuItem = new javax.swing.JMenuItem();
+      dicStatisticsSeparator = new javax.swing.JPopupMenu.Separator();
+      dicExtractDuplicatesMenuItem = new javax.swing.JMenuItem();
+      dicExtractWordlistMenuItem = new javax.swing.JMenuItem();
+      dicExtractWordlistPlainTextMenuItem = new javax.swing.JMenuItem();
+      dicExtractMinimalPairsMenuItem = new javax.swing.JMenuItem();
+      theMenu = new javax.swing.JMenu();
+      theFindDuplicatesMenuItem = new javax.swing.JMenuItem();
+      hypMenu = new javax.swing.JMenu();
+      hypCheckCorrectnessMenuItem = new javax.swing.JMenuItem();
+      hypDuplicatesSeparator = new javax.swing.JPopupMenu.Separator();
+      hypStatisticsMenuItem = new javax.swing.JMenuItem();
+      hlpMenu = new javax.swing.JMenu();
+      hlpAboutMenuItem = new javax.swing.JMenuItem();
+
+      setDefaultCloseOperation(javax.swing.WindowConstants.EXIT_ON_CLOSE);
+      setTitle("Hunspeller");
+      setIconImage(Toolkit.getDefaultToolkit().getImage(getClass().getResource("/favicon.jpg")));
+      setMinimumSize(new java.awt.Dimension(964, 534));
+      setPreferredSize(new java.awt.Dimension(964, 534));
+
+      parsingResultTextArea.setEditable(false);
+      parsingResultTextArea.setColumns(20);
+      parsingResultTextArea.setRows(1);
+      parsingResultTextArea.setTabSize(3);
+      DefaultCaret caret = (DefaultCaret)parsingResultTextArea.getCaret();
+      caret.setUpdatePolicy(DefaultCaret.ALWAYS_UPDATE);
+      parsingResultScrollPane.setViewportView(parsingResultTextArea);
+
+      dicInputLabel.setLabelFor(dicInputTextField);
+      dicInputLabel.setText("Dictionary entry:");
+
+      dicInputTextField.addKeyListener(new java.awt.event.KeyAdapter() {
+         public void keyReleased(java.awt.event.KeyEvent evt) {
+            dicInputTextFieldKeyReleased(evt);
+         }
+      });
+
+      dicRuleTagsAidLabel.setLabelFor(dicRuleTagsAidComboBox);
+      dicRuleTagsAidLabel.setText("Rule tags aid:");
+
+      dicTable.setModel(new ProductionTableModel());
+      dicTable.setShowHorizontalLines(false);
+      dicTable.setShowVerticalLines(false);
+      dicTable.setRowSelectionAllowed(true);
+      dicScrollPane.setViewportView(dicTable);
+
+      totalProductionsLabel.setLabelFor(totalProductionsOutputLabel);
+      totalProductionsLabel.setText("Total productions:");
+
+      totalProductionsOutputLabel.setText("...");
+
+      dicLayeredPane.setLayer(dicInputLabel, javax.swing.JLayeredPane.DEFAULT_LAYER);
+      dicLayeredPane.setLayer(dicInputTextField, javax.swing.JLayeredPane.DEFAULT_LAYER);
+      dicLayeredPane.setLayer(dicRuleTagsAidLabel, javax.swing.JLayeredPane.DEFAULT_LAYER);
+      dicLayeredPane.setLayer(dicRuleTagsAidComboBox, javax.swing.JLayeredPane.DEFAULT_LAYER);
+      dicLayeredPane.setLayer(dicScrollPane, javax.swing.JLayeredPane.DEFAULT_LAYER);
+      dicLayeredPane.setLayer(totalProductionsLabel, javax.swing.JLayeredPane.DEFAULT_LAYER);
+      dicLayeredPane.setLayer(totalProductionsOutputLabel, javax.swing.JLayeredPane.DEFAULT_LAYER);
+
+      javax.swing.GroupLayout dicLayeredPaneLayout = new javax.swing.GroupLayout(dicLayeredPane);
+      dicLayeredPane.setLayout(dicLayeredPaneLayout);
+      dicLayeredPaneLayout.setHorizontalGroup(
+         dicLayeredPaneLayout.createParallelGroup(javax.swing.GroupLayout.Alignment.LEADING)
+         .addGroup(dicLayeredPaneLayout.createSequentialGroup()
+            .addContainerGap()
+            .addGroup(dicLayeredPaneLayout.createParallelGroup(javax.swing.GroupLayout.Alignment.LEADING)
+               .addGroup(javax.swing.GroupLayout.Alignment.TRAILING, dicLayeredPaneLayout.createSequentialGroup()
+                  .addGroup(dicLayeredPaneLayout.createParallelGroup(javax.swing.GroupLayout.Alignment.LEADING, false)
+                     .addComponent(dicInputLabel, javax.swing.GroupLayout.DEFAULT_SIZE, javax.swing.GroupLayout.DEFAULT_SIZE, Short.MAX_VALUE)
+                     .addComponent(dicRuleTagsAidLabel, javax.swing.GroupLayout.PREFERRED_SIZE, 81, javax.swing.GroupLayout.PREFERRED_SIZE))
+                  .addPreferredGap(javax.swing.LayoutStyle.ComponentPlacement.RELATED)
+                  .addGroup(dicLayeredPaneLayout.createParallelGroup(javax.swing.GroupLayout.Alignment.LEADING)
+                     .addComponent(dicRuleTagsAidComboBox, 0, javax.swing.GroupLayout.DEFAULT_SIZE, Short.MAX_VALUE)
+                     .addComponent(dicInputTextField)))
+               .addComponent(dicScrollPane, javax.swing.GroupLayout.DEFAULT_SIZE, 904, Short.MAX_VALUE)
+               .addGroup(dicLayeredPaneLayout.createSequentialGroup()
+                  .addComponent(totalProductionsLabel)
+                  .addPreferredGap(javax.swing.LayoutStyle.ComponentPlacement.RELATED)
+                  .addComponent(totalProductionsOutputLabel)
+                  .addGap(0, 0, Short.MAX_VALUE)))
+            .addContainerGap())
+      );
+      dicLayeredPaneLayout.setVerticalGroup(
+         dicLayeredPaneLayout.createParallelGroup(javax.swing.GroupLayout.Alignment.LEADING)
+         .addGroup(dicLayeredPaneLayout.createSequentialGroup()
+            .addContainerGap()
+            .addGroup(dicLayeredPaneLayout.createParallelGroup(javax.swing.GroupLayout.Alignment.BASELINE)
+               .addComponent(dicInputLabel)
+               .addComponent(dicInputTextField, javax.swing.GroupLayout.PREFERRED_SIZE, javax.swing.GroupLayout.DEFAULT_SIZE, javax.swing.GroupLayout.PREFERRED_SIZE))
+            .addPreferredGap(javax.swing.LayoutStyle.ComponentPlacement.RELATED)
+            .addGroup(dicLayeredPaneLayout.createParallelGroup(javax.swing.GroupLayout.Alignment.BASELINE)
+               .addComponent(dicRuleTagsAidComboBox, javax.swing.GroupLayout.PREFERRED_SIZE, javax.swing.GroupLayout.DEFAULT_SIZE, javax.swing.GroupLayout.PREFERRED_SIZE)
+               .addComponent(dicRuleTagsAidLabel))
+            .addPreferredGap(javax.swing.LayoutStyle.ComponentPlacement.RELATED)
+            .addComponent(dicScrollPane, javax.swing.GroupLayout.DEFAULT_SIZE, 150, Short.MAX_VALUE)
+            .addPreferredGap(javax.swing.LayoutStyle.ComponentPlacement.UNRELATED)
+            .addGroup(dicLayeredPaneLayout.createParallelGroup(javax.swing.GroupLayout.Alignment.BASELINE)
+               .addComponent(totalProductionsLabel)
+               .addComponent(totalProductionsOutputLabel))
+            .addContainerGap())
+      );
+
+      mainTabbedPane.addTab("Dictionary", dicLayeredPane);
+
+      cmpInputLabel.setLabelFor(cmpInputComboBox);
+      cmpInputLabel.setText("Compound rule:");
+
+      cmpInputComboBox.setEditable(true);
+      cmpInputComboBox.getEditor().getEditorComponent().addKeyListener(new java.awt.event.KeyAdapter(){
+         @Override
+         public void keyReleased(java.awt.event.KeyEvent evt){
+            cmpInputComboBoxKeyReleased();
+         }
+      });
+      cmpInputComboBox.addItemListener(new ItemListener(){
+         @Override
+         public void itemStateChanged(ItemEvent evt){
+            cmpInputComboBoxKeyReleased();
+         }
+      });
+
+      limitLabel.setLabelFor(limitComboBox);
+      limitLabel.setText("Limit:");
+
+      limitComboBox.setModel(new javax.swing.DefaultComboBoxModel<>(new String[] { "20", "50", "100", "500", "1000" }));
+      limitComboBox.addActionListener(new java.awt.event.ActionListener() {
+         public void actionPerformed(java.awt.event.ActionEvent evt) {
+            limitComboBoxActionPerformed(evt);
+         }
+      });
+
+      cmpRuleTagsAidLabel.setLabelFor(cmpRuleTagsAidComboBox);
+      cmpRuleTagsAidLabel.setText("Rule tags aid:");
+
+      cmpTable.setModel(new CompoundTableModel());
+      cmpTable.setShowHorizontalLines(false);
+      cmpTable.setShowVerticalLines(false);
+      KeyStroke cancelKeyStroke = KeyStroke.getKeyStroke(KeyEvent.VK_DELETE, 0);
+      cmpTable.registerKeyboardAction(this, cancelKeyStroke, JComponent.WHEN_FOCUSED);
+
+      cmpTable.setRowSelectionAllowed(true);
+      cmpScrollPane.setViewportView(cmpTable);
+
+      cmpInputTextArea.setColumns(20);
+      cmpInputTextArea.setRows(1);
+      cmpInputScrollPane.setViewportView(cmpInputTextArea);
+
+      cmpLoadInputButton.setText("Load input from dictionary");
+      cmpLoadInputButton.addActionListener(new java.awt.event.ActionListener() {
+         public void actionPerformed(java.awt.event.ActionEvent evt) {
+            cmpLoadInputButtonActionPerformed(evt);
+         }
+      });
+
+      cmpLayeredPane.setLayer(cmpInputLabel, javax.swing.JLayeredPane.DEFAULT_LAYER);
+      cmpLayeredPane.setLayer(cmpInputComboBox, javax.swing.JLayeredPane.DEFAULT_LAYER);
+      cmpLayeredPane.setLayer(limitLabel, javax.swing.JLayeredPane.DEFAULT_LAYER);
+      cmpLayeredPane.setLayer(limitComboBox, javax.swing.JLayeredPane.DEFAULT_LAYER);
+      cmpLayeredPane.setLayer(cmpRuleTagsAidLabel, javax.swing.JLayeredPane.DEFAULT_LAYER);
+      cmpLayeredPane.setLayer(cmpRuleTagsAidComboBox, javax.swing.JLayeredPane.DEFAULT_LAYER);
+      cmpLayeredPane.setLayer(cmpScrollPane, javax.swing.JLayeredPane.DEFAULT_LAYER);
+      cmpLayeredPane.setLayer(cmpInputScrollPane, javax.swing.JLayeredPane.DEFAULT_LAYER);
+      cmpLayeredPane.setLayer(cmpLoadInputButton, javax.swing.JLayeredPane.DEFAULT_LAYER);
+
+      javax.swing.GroupLayout cmpLayeredPaneLayout = new javax.swing.GroupLayout(cmpLayeredPane);
+      cmpLayeredPane.setLayout(cmpLayeredPaneLayout);
+      cmpLayeredPaneLayout.setHorizontalGroup(
+         cmpLayeredPaneLayout.createParallelGroup(javax.swing.GroupLayout.Alignment.LEADING)
+         .addGroup(cmpLayeredPaneLayout.createSequentialGroup()
+            .addContainerGap()
+            .addGroup(cmpLayeredPaneLayout.createParallelGroup(javax.swing.GroupLayout.Alignment.LEADING)
+               .addGroup(cmpLayeredPaneLayout.createSequentialGroup()
+                  .addGroup(cmpLayeredPaneLayout.createParallelGroup(javax.swing.GroupLayout.Alignment.LEADING)
+                     .addComponent(cmpInputLabel)
+                     .addComponent(cmpRuleTagsAidLabel))
+                  .addPreferredGap(javax.swing.LayoutStyle.ComponentPlacement.RELATED)
+                  .addGroup(cmpLayeredPaneLayout.createParallelGroup(javax.swing.GroupLayout.Alignment.LEADING)
+                     .addComponent(cmpRuleTagsAidComboBox, 0, javax.swing.GroupLayout.DEFAULT_SIZE, Short.MAX_VALUE)
+                     .addGroup(cmpLayeredPaneLayout.createSequentialGroup()
+                        .addComponent(cmpInputComboBox, javax.swing.GroupLayout.PREFERRED_SIZE, 728, javax.swing.GroupLayout.PREFERRED_SIZE)
+                        .addGap(18, 18, 18)
+                        .addComponent(limitLabel)
+                        .addPreferredGap(javax.swing.LayoutStyle.ComponentPlacement.RELATED)
+                        .addComponent(limitComboBox, javax.swing.GroupLayout.PREFERRED_SIZE, javax.swing.GroupLayout.DEFAULT_SIZE, javax.swing.GroupLayout.PREFERRED_SIZE))))
+               .addGroup(javax.swing.GroupLayout.Alignment.TRAILING, cmpLayeredPaneLayout.createSequentialGroup()
+                  .addGroup(cmpLayeredPaneLayout.createParallelGroup(javax.swing.GroupLayout.Alignment.LEADING)
+                     .addComponent(cmpInputScrollPane)
+                     .addGroup(cmpLayeredPaneLayout.createSequentialGroup()
+                        .addComponent(cmpLoadInputButton)
+                        .addGap(0, 0, Short.MAX_VALUE)))
+                  .addGap(18, 18, 18)
+                  .addComponent(cmpScrollPane, javax.swing.GroupLayout.PREFERRED_SIZE, 443, javax.swing.GroupLayout.PREFERRED_SIZE)))
+            .addContainerGap())
+      );
+      cmpLayeredPaneLayout.setVerticalGroup(
+         cmpLayeredPaneLayout.createParallelGroup(javax.swing.GroupLayout.Alignment.LEADING)
+         .addGroup(cmpLayeredPaneLayout.createSequentialGroup()
+            .addContainerGap()
+            .addGroup(cmpLayeredPaneLayout.createParallelGroup(javax.swing.GroupLayout.Alignment.BASELINE)
+               .addComponent(cmpInputLabel)
+               .addComponent(cmpInputComboBox, javax.swing.GroupLayout.PREFERRED_SIZE, javax.swing.GroupLayout.DEFAULT_SIZE, javax.swing.GroupLayout.PREFERRED_SIZE)
+               .addComponent(limitComboBox, javax.swing.GroupLayout.PREFERRED_SIZE, javax.swing.GroupLayout.DEFAULT_SIZE, javax.swing.GroupLayout.PREFERRED_SIZE)
+               .addComponent(limitLabel))
+            .addPreferredGap(javax.swing.LayoutStyle.ComponentPlacement.RELATED)
+            .addGroup(cmpLayeredPaneLayout.createParallelGroup(javax.swing.GroupLayout.Alignment.BASELINE)
+               .addComponent(cmpRuleTagsAidComboBox, javax.swing.GroupLayout.PREFERRED_SIZE, javax.swing.GroupLayout.DEFAULT_SIZE, javax.swing.GroupLayout.PREFERRED_SIZE)
+               .addComponent(cmpRuleTagsAidLabel))
+            .addPreferredGap(javax.swing.LayoutStyle.ComponentPlacement.RELATED)
+            .addGroup(cmpLayeredPaneLayout.createParallelGroup(javax.swing.GroupLayout.Alignment.LEADING)
+               .addComponent(cmpScrollPane, javax.swing.GroupLayout.DEFAULT_SIZE, 146, Short.MAX_VALUE)
+               .addComponent(cmpInputScrollPane))
+            .addPreferredGap(javax.swing.LayoutStyle.ComponentPlacement.RELATED)
+            .addComponent(cmpLoadInputButton)
+            .addContainerGap())
+      );
+
+      mainTabbedPane.addTab("Compound Rules", cmpLayeredPane);
+
+      theMeaningsLabel.setLabelFor(theMeaningsTextField);
+      theMeaningsLabel.setText("New synonym:");
+
+      theMeaningsTextField.addKeyListener(new java.awt.event.KeyAdapter() {
+         public void keyReleased(java.awt.event.KeyEvent evt) {
+            theMeaningsTextFieldKeyReleased(evt);
+         }
+      });
+
+      theAddButton.setMnemonic('A');
+      theAddButton.setText("Add");
+      theAddButton.setToolTipText("");
+      theAddButton.setEnabled(false);
+      theAddButton.addActionListener(new java.awt.event.ActionListener() {
+         public void actionPerformed(java.awt.event.ActionEvent evt) {
+            theAddButtonActionPerformed(evt);
+         }
+      });
+
+      theTable.setModel(new ThesaurusTableModel());
+      theTable.setAutoResizeMode(javax.swing.JTable.AUTO_RESIZE_LAST_COLUMN);
+      theTable.setRowSorter(new TableRowSorter<>((ThesaurusTableModel) theTable.getModel()));
+      theTable.setShowHorizontalLines(false);
+      theTable.setShowVerticalLines(false);
+      theTable.setRowSelectionAllowed(true);
+      theTable.getColumnModel().getColumn(0).setMinWidth(200);
+      theTable.getColumnModel().getColumn(0).setMaxWidth(500);
+
+      theTable.registerKeyboardAction(this, cancelKeyStroke, JComponent.WHEN_FOCUSED);
+
+      JFrame parent = this;
+      theTable.addMouseListener(new MouseAdapter(){
+         public void mouseClicked(MouseEvent e){
+            if(e.getClickCount() == 1){
+               JTable target = (JTable)e.getSource();
+               int col = target.getSelectedColumn();
+               if(col == 1){
+                  int row = theTable.convertRowIndexToModel(target.getSelectedRow());
+                  BiConsumer<List<MeaningEntry>, String> okButtonAction = (meanings, text) -> {
+                     try{
+                        backbone.getTheParser().setMeanings(row, meanings, text);
+
+                        // ... and save the files
+                        backbone.storeThesaurusFiles();
+                     }
+                     catch(IllegalArgumentException | IOException ex){
+                        LOGGER.info(Backbone.MARKER_APPLICATION, unit731.hunspeller.services.ExceptionHelper.getMessage(ex));
+                     }
+                  };
+                  ThesaurusEntry synonym = backbone.getTheParser().getSynonymsDictionary().get(row);
+                  ThesaurusMeaningsDialog dialog = new ThesaurusMeaningsDialog(synonym, okButtonAction, parent);
+                  GUIUtils.addCancelByEscapeKey(dialog);
+                  dialog.setLocationRelativeTo(parent);
+                  dialog.setVisible(true);
+               }
+            }
+         }
+      });
+
+      ThesaurusTableRenderer cellRenderer = new ThesaurusTableRenderer();
+      theTable.getColumnModel().getColumn(1).setCellRenderer(cellRenderer);
+      theScrollPane.setViewportView(theTable);
+
+      theSynonymsRecordedLabel.setLabelFor(theSynonymsRecordedOutputLabel);
+      theSynonymsRecordedLabel.setText("Synonyms recorded:");
+
+      theSynonymsRecordedOutputLabel.setText("...");
+
+      theUndoButton.setMnemonic('U');
+      theUndoButton.setText("Undo");
+      theUndoButton.setToolTipText("");
+      theUndoButton.setEnabled(false);
+      theUndoButton.addActionListener(new java.awt.event.ActionListener() {
+         public void actionPerformed(java.awt.event.ActionEvent evt) {
+            theUndoButtonActionPerformed(evt);
+         }
+      });
+
+      theRedoButton.setMnemonic('R');
+      theRedoButton.setText("Redo");
+      theRedoButton.setEnabled(false);
+      theRedoButton.addActionListener(new java.awt.event.ActionListener() {
+         public void actionPerformed(java.awt.event.ActionEvent evt) {
+            theRedoButtonActionPerformed(evt);
+         }
+      });
+
+      theLayeredPane.setLayer(theMeaningsLabel, javax.swing.JLayeredPane.DEFAULT_LAYER);
+      theLayeredPane.setLayer(theMeaningsTextField, javax.swing.JLayeredPane.DEFAULT_LAYER);
+      theLayeredPane.setLayer(theAddButton, javax.swing.JLayeredPane.DEFAULT_LAYER);
+      theLayeredPane.setLayer(theScrollPane, javax.swing.JLayeredPane.DEFAULT_LAYER);
+      theLayeredPane.setLayer(theSynonymsRecordedLabel, javax.swing.JLayeredPane.DEFAULT_LAYER);
+      theLayeredPane.setLayer(theSynonymsRecordedOutputLabel, javax.swing.JLayeredPane.DEFAULT_LAYER);
+      theLayeredPane.setLayer(theUndoButton, javax.swing.JLayeredPane.DEFAULT_LAYER);
+      theLayeredPane.setLayer(theRedoButton, javax.swing.JLayeredPane.DEFAULT_LAYER);
+
+      javax.swing.GroupLayout theLayeredPaneLayout = new javax.swing.GroupLayout(theLayeredPane);
+      theLayeredPane.setLayout(theLayeredPaneLayout);
+      theLayeredPaneLayout.setHorizontalGroup(
+         theLayeredPaneLayout.createParallelGroup(javax.swing.GroupLayout.Alignment.LEADING)
+         .addGroup(theLayeredPaneLayout.createSequentialGroup()
+            .addContainerGap()
+            .addGroup(theLayeredPaneLayout.createParallelGroup(javax.swing.GroupLayout.Alignment.LEADING)
+               .addComponent(theScrollPane, javax.swing.GroupLayout.DEFAULT_SIZE, 904, Short.MAX_VALUE)
+               .addGroup(javax.swing.GroupLayout.Alignment.TRAILING, theLayeredPaneLayout.createSequentialGroup()
+                  .addComponent(theMeaningsLabel)
+                  .addPreferredGap(javax.swing.LayoutStyle.ComponentPlacement.RELATED)
+                  .addComponent(theMeaningsTextField)
+                  .addGap(18, 18, 18)
+                  .addComponent(theAddButton)
+                  .addPreferredGap(javax.swing.LayoutStyle.ComponentPlacement.RELATED)
+                  .addComponent(theUndoButton)
+                  .addPreferredGap(javax.swing.LayoutStyle.ComponentPlacement.RELATED)
+                  .addComponent(theRedoButton))
+               .addGroup(theLayeredPaneLayout.createSequentialGroup()
+                  .addComponent(theSynonymsRecordedLabel)
+                  .addPreferredGap(javax.swing.LayoutStyle.ComponentPlacement.RELATED)
+                  .addComponent(theSynonymsRecordedOutputLabel, javax.swing.GroupLayout.DEFAULT_SIZE, 799, Short.MAX_VALUE)))
+            .addContainerGap())
+      );
+      theLayeredPaneLayout.setVerticalGroup(
+         theLayeredPaneLayout.createParallelGroup(javax.swing.GroupLayout.Alignment.LEADING)
+         .addGroup(javax.swing.GroupLayout.Alignment.TRAILING, theLayeredPaneLayout.createSequentialGroup()
+            .addContainerGap()
+            .addGroup(theLayeredPaneLayout.createParallelGroup(javax.swing.GroupLayout.Alignment.BASELINE)
+               .addComponent(theMeaningsLabel)
+               .addComponent(theMeaningsTextField, javax.swing.GroupLayout.PREFERRED_SIZE, javax.swing.GroupLayout.DEFAULT_SIZE, javax.swing.GroupLayout.PREFERRED_SIZE)
+               .addComponent(theAddButton)
+               .addComponent(theUndoButton)
+               .addComponent(theRedoButton))
+            .addPreferredGap(javax.swing.LayoutStyle.ComponentPlacement.RELATED)
+            .addComponent(theScrollPane, javax.swing.GroupLayout.DEFAULT_SIZE, 173, Short.MAX_VALUE)
+            .addPreferredGap(javax.swing.LayoutStyle.ComponentPlacement.UNRELATED)
+            .addGroup(theLayeredPaneLayout.createParallelGroup(javax.swing.GroupLayout.Alignment.BASELINE)
+               .addComponent(theSynonymsRecordedLabel)
+               .addComponent(theSynonymsRecordedOutputLabel))
+            .addContainerGap())
+      );
+
+      mainTabbedPane.addTab("Thesaurus", theLayeredPane);
+
+      hypWordLabel.setLabelFor(hypWordTextField);
+      hypWordLabel.setText("Word:");
+
+      hypWordTextField.addKeyListener(new java.awt.event.KeyAdapter() {
+         public void keyReleased(java.awt.event.KeyEvent evt) {
+            hypWordTextFieldKeyReleased(evt);
+         }
+      });
+
+      hypSyllabationLabel.setLabelFor(hypSyllabationOutputLabel);
+      hypSyllabationLabel.setText("Syllabation:");
+
+      hypSyllabationOutputLabel.setText("...");
+
+      hypSyllabesCountLabel.setLabelFor(hypSyllabesCountOutputLabel);
+      hypSyllabesCountLabel.setText("Syllabes:");
+
+      hypSyllabesCountOutputLabel.setText("...");
+
+      hypRulesLabel.setLabelFor(hypRulesOutputLabel);
+      hypRulesLabel.setText("Rules:");
+
+      hypRulesOutputLabel.setText("...");
+
+      hypAddRuleLabel.setLabelFor(hypAddRuleTextField);
+      hypAddRuleLabel.setText("Add rule:");
+
+      hypAddRuleTextField.setEnabled(false);
+      hypAddRuleTextField.addKeyListener(new java.awt.event.KeyAdapter() {
+         public void keyReleased(java.awt.event.KeyEvent evt) {
+            hypAddRuleTextFieldKeyReleased(evt);
+         }
+      });
+
+      hypAddRuleLevelComboBox.setModel(new javax.swing.DefaultComboBoxModel<>(new String[] { "Non compound", "Compound" }));
+      hypAddRuleLevelComboBox.setEnabled(false);
+      hypAddRuleLevelComboBox.addActionListener(new java.awt.event.ActionListener() {
+         public void actionPerformed(java.awt.event.ActionEvent evt) {
+            hypAddRuleLevelComboBoxActionPerformed(evt);
+         }
+      });
+
+      hypAddRuleButton.setMnemonic('A');
+      hypAddRuleButton.setText("Add rule");
+      hypAddRuleButton.setEnabled(false);
+      hypAddRuleButton.addActionListener(new java.awt.event.ActionListener() {
+         public void actionPerformed(java.awt.event.ActionEvent evt) {
+            hypAddRuleButtonActionPerformed(evt);
+         }
+      });
+
+      hypAddRuleSyllabationLabel.setLabelFor(hypAddRuleSyllabationOutputLabel);
+      hypAddRuleSyllabationLabel.setText("New syllabation:");
+
+      hypAddRuleSyllabationOutputLabel.setText("...");
+
+      hypAddRuleSyllabesCountLabel.setLabelFor(hypAddRuleSyllabesCountOutputLabel);
+      hypAddRuleSyllabesCountLabel.setText("New syllabes:");
+
+      hypAddRuleSyllabesCountOutputLabel.setText("...");
+
+      hypLayeredPane.setLayer(hypWordLabel, javax.swing.JLayeredPane.DEFAULT_LAYER);
+      hypLayeredPane.setLayer(hypWordTextField, javax.swing.JLayeredPane.DEFAULT_LAYER);
+      hypLayeredPane.setLayer(hypSyllabationLabel, javax.swing.JLayeredPane.DEFAULT_LAYER);
+      hypLayeredPane.setLayer(hypSyllabationOutputLabel, javax.swing.JLayeredPane.DEFAULT_LAYER);
+      hypLayeredPane.setLayer(hypSyllabesCountLabel, javax.swing.JLayeredPane.DEFAULT_LAYER);
+      hypLayeredPane.setLayer(hypSyllabesCountOutputLabel, javax.swing.JLayeredPane.DEFAULT_LAYER);
+      hypLayeredPane.setLayer(hypRulesLabel, javax.swing.JLayeredPane.DEFAULT_LAYER);
+      hypLayeredPane.setLayer(hypRulesOutputLabel, javax.swing.JLayeredPane.DEFAULT_LAYER);
+      hypLayeredPane.setLayer(hypAddRuleLabel, javax.swing.JLayeredPane.DEFAULT_LAYER);
+      hypLayeredPane.setLayer(hypAddRuleTextField, javax.swing.JLayeredPane.DEFAULT_LAYER);
+      hypLayeredPane.setLayer(hypAddRuleLevelComboBox, javax.swing.JLayeredPane.DEFAULT_LAYER);
+      hypLayeredPane.setLayer(hypAddRuleButton, javax.swing.JLayeredPane.DEFAULT_LAYER);
+      hypLayeredPane.setLayer(hypAddRuleSyllabationLabel, javax.swing.JLayeredPane.DEFAULT_LAYER);
+      hypLayeredPane.setLayer(hypAddRuleSyllabationOutputLabel, javax.swing.JLayeredPane.DEFAULT_LAYER);
+      hypLayeredPane.setLayer(hypAddRuleSyllabesCountLabel, javax.swing.JLayeredPane.DEFAULT_LAYER);
+      hypLayeredPane.setLayer(hypAddRuleSyllabesCountOutputLabel, javax.swing.JLayeredPane.DEFAULT_LAYER);
+
+      javax.swing.GroupLayout hypLayeredPaneLayout = new javax.swing.GroupLayout(hypLayeredPane);
+      hypLayeredPane.setLayout(hypLayeredPaneLayout);
+      hypLayeredPaneLayout.setHorizontalGroup(
+         hypLayeredPaneLayout.createParallelGroup(javax.swing.GroupLayout.Alignment.LEADING)
+         .addGroup(hypLayeredPaneLayout.createSequentialGroup()
+            .addContainerGap()
+            .addGroup(hypLayeredPaneLayout.createParallelGroup(javax.swing.GroupLayout.Alignment.LEADING)
+               .addGroup(hypLayeredPaneLayout.createSequentialGroup()
+                  .addComponent(hypWordLabel)
+                  .addPreferredGap(javax.swing.LayoutStyle.ComponentPlacement.RELATED)
+                  .addComponent(hypWordTextField, javax.swing.GroupLayout.DEFAULT_SIZE, 870, Short.MAX_VALUE))
+               .addGroup(hypLayeredPaneLayout.createSequentialGroup()
+                  .addGroup(hypLayeredPaneLayout.createParallelGroup(javax.swing.GroupLayout.Alignment.LEADING)
+                     .addComponent(hypSyllabationLabel)
+                     .addComponent(hypSyllabesCountLabel))
+                  .addPreferredGap(javax.swing.LayoutStyle.ComponentPlacement.RELATED)
+                  .addGroup(hypLayeredPaneLayout.createParallelGroup(javax.swing.GroupLayout.Alignment.LEADING)
+                     .addComponent(hypSyllabesCountOutputLabel, javax.swing.GroupLayout.DEFAULT_SIZE, javax.swing.GroupLayout.DEFAULT_SIZE, Short.MAX_VALUE)
+                     .addComponent(hypSyllabationOutputLabel, javax.swing.GroupLayout.DEFAULT_SIZE, javax.swing.GroupLayout.DEFAULT_SIZE, Short.MAX_VALUE)))
+               .addGroup(hypLayeredPaneLayout.createSequentialGroup()
+                  .addComponent(hypAddRuleLabel)
+                  .addPreferredGap(javax.swing.LayoutStyle.ComponentPlacement.RELATED)
+                  .addComponent(hypAddRuleTextField)
+                  .addPreferredGap(javax.swing.LayoutStyle.ComponentPlacement.UNRELATED)
+                  .addComponent(hypAddRuleLevelComboBox, javax.swing.GroupLayout.PREFERRED_SIZE, javax.swing.GroupLayout.DEFAULT_SIZE, javax.swing.GroupLayout.PREFERRED_SIZE)
+                  .addGap(18, 18, 18)
+                  .addComponent(hypAddRuleButton))
+               .addGroup(hypLayeredPaneLayout.createSequentialGroup()
+                  .addComponent(hypAddRuleSyllabesCountLabel)
+                  .addPreferredGap(javax.swing.LayoutStyle.ComponentPlacement.RELATED)
+                  .addComponent(hypAddRuleSyllabesCountOutputLabel, javax.swing.GroupLayout.DEFAULT_SIZE, javax.swing.GroupLayout.DEFAULT_SIZE, Short.MAX_VALUE)
+                  .addGap(13, 13, 13))
+               .addGroup(hypLayeredPaneLayout.createSequentialGroup()
+                  .addComponent(hypAddRuleSyllabationLabel)
+                  .addPreferredGap(javax.swing.LayoutStyle.ComponentPlacement.RELATED)
+                  .addComponent(hypAddRuleSyllabationOutputLabel, javax.swing.GroupLayout.DEFAULT_SIZE, javax.swing.GroupLayout.DEFAULT_SIZE, Short.MAX_VALUE))
+               .addGroup(javax.swing.GroupLayout.Alignment.TRAILING, hypLayeredPaneLayout.createSequentialGroup()
+                  .addComponent(hypRulesLabel)
+                  .addPreferredGap(javax.swing.LayoutStyle.ComponentPlacement.RELATED)
+                  .addComponent(hypRulesOutputLabel, javax.swing.GroupLayout.DEFAULT_SIZE, javax.swing.GroupLayout.DEFAULT_SIZE, Short.MAX_VALUE)))
+            .addContainerGap())
+      );
+      hypLayeredPaneLayout.setVerticalGroup(
+         hypLayeredPaneLayout.createParallelGroup(javax.swing.GroupLayout.Alignment.LEADING)
+         .addGroup(hypLayeredPaneLayout.createSequentialGroup()
+            .addContainerGap()
+            .addGroup(hypLayeredPaneLayout.createParallelGroup(javax.swing.GroupLayout.Alignment.BASELINE)
+               .addComponent(hypWordLabel)
+               .addComponent(hypWordTextField, javax.swing.GroupLayout.PREFERRED_SIZE, javax.swing.GroupLayout.DEFAULT_SIZE, javax.swing.GroupLayout.PREFERRED_SIZE))
+            .addPreferredGap(javax.swing.LayoutStyle.ComponentPlacement.UNRELATED)
+            .addGroup(hypLayeredPaneLayout.createParallelGroup(javax.swing.GroupLayout.Alignment.LEADING)
+               .addComponent(hypSyllabationLabel)
+               .addComponent(hypSyllabationOutputLabel))
+            .addPreferredGap(javax.swing.LayoutStyle.ComponentPlacement.RELATED)
+            .addGroup(hypLayeredPaneLayout.createParallelGroup(javax.swing.GroupLayout.Alignment.BASELINE)
+               .addComponent(hypSyllabesCountLabel)
+               .addComponent(hypSyllabesCountOutputLabel))
+            .addPreferredGap(javax.swing.LayoutStyle.ComponentPlacement.RELATED)
+            .addGroup(hypLayeredPaneLayout.createParallelGroup(javax.swing.GroupLayout.Alignment.BASELINE)
+               .addComponent(hypRulesLabel)
+               .addComponent(hypRulesOutputLabel))
+            .addGap(18, 18, 18)
+            .addGroup(hypLayeredPaneLayout.createParallelGroup(javax.swing.GroupLayout.Alignment.BASELINE)
+               .addComponent(hypAddRuleLabel)
+               .addComponent(hypAddRuleTextField, javax.swing.GroupLayout.PREFERRED_SIZE, javax.swing.GroupLayout.DEFAULT_SIZE, javax.swing.GroupLayout.PREFERRED_SIZE)
+               .addComponent(hypAddRuleButton)
+               .addComponent(hypAddRuleLevelComboBox, javax.swing.GroupLayout.PREFERRED_SIZE, javax.swing.GroupLayout.DEFAULT_SIZE, javax.swing.GroupLayout.PREFERRED_SIZE))
+            .addPreferredGap(javax.swing.LayoutStyle.ComponentPlacement.UNRELATED)
+            .addGroup(hypLayeredPaneLayout.createParallelGroup(javax.swing.GroupLayout.Alignment.BASELINE)
+               .addComponent(hypAddRuleSyllabationLabel)
+               .addComponent(hypAddRuleSyllabationOutputLabel))
+            .addPreferredGap(javax.swing.LayoutStyle.ComponentPlacement.RELATED)
+            .addGroup(hypLayeredPaneLayout.createParallelGroup(javax.swing.GroupLayout.Alignment.BASELINE)
+               .addComponent(hypAddRuleSyllabesCountLabel)
+               .addComponent(hypAddRuleSyllabesCountOutputLabel))
+            .addContainerGap(67, Short.MAX_VALUE))
+      );
+
+      mainTabbedPane.addTab("Hyphenation", hypLayeredPane);
+
+      addWindowListener(new WindowAdapter(){
+         @Override
+         public void windowClosing(WindowEvent e){
+            exit();
+         }
+      });
+
+      filMenu.setMnemonic('F');
+      filMenu.setText("File");
+      filMenu.setToolTipText("");
+
+      filOpenAFFMenuItem.setMnemonic('a');
+      filOpenAFFMenuItem.setText("Open AFF file...");
+      filOpenAFFMenuItem.addActionListener(new java.awt.event.ActionListener() {
+         public void actionPerformed(java.awt.event.ActionEvent evt) {
+            filOpenAFFMenuItemActionPerformed(evt);
+         }
+      });
+      filMenu.add(filOpenAFFMenuItem);
+
+      filCreatePackageMenuItem.setIcon(new javax.swing.ImageIcon(getClass().getResource("/file_package.png"))); // NOI18N
+      filCreatePackageMenuItem.setMnemonic('p');
+      filCreatePackageMenuItem.setText("Create package");
+      filCreatePackageMenuItem.setEnabled(false);
+      filCreatePackageMenuItem.addActionListener(new java.awt.event.ActionListener() {
+         public void actionPerformed(java.awt.event.ActionEvent evt) {
+            filCreatePackageMenuItemActionPerformed(evt);
+         }
+      });
+      filMenu.add(filCreatePackageMenuItem);
+      filMenu.add(filRecentFilesSeparator);
+
+      filEmptyRecentFilesMenuItem.setMnemonic('e');
+      filEmptyRecentFilesMenuItem.setText("Empty Recent Files list");
+      filEmptyRecentFilesMenuItem.setEnabled(false);
+      filEmptyRecentFilesMenuItem.addActionListener(new java.awt.event.ActionListener() {
+         public void actionPerformed(java.awt.event.ActionEvent evt) {
+            filEmptyRecentFilesMenuItemActionPerformed(evt);
+         }
+      });
+      filMenu.add(filEmptyRecentFilesMenuItem);
+      filMenu.add(filSeparator);
+
+      filExitMenuItem.setIcon(new javax.swing.ImageIcon(getClass().getResource("/file_exit.png"))); // NOI18N
+      filExitMenuItem.setMnemonic('x');
+      filExitMenuItem.setText("Exit");
+      filExitMenuItem.addActionListener(new java.awt.event.ActionListener() {
+         public void actionPerformed(java.awt.event.ActionEvent evt) {
+            filExitMenuItemActionPerformed(evt);
+         }
+      });
+      filMenu.add(filExitMenuItem);
+
+      mainMenuBar.add(filMenu);
+      Preferences preferences = Preferences.userNodeForPackage(getClass());
+      RecentItems recentItems = new RecentItems(5, preferences);
+      rfm = new RecentFileMenu(recentItems, this::loadFile);
+      rfm.setText("Recent files");
+      rfm.setMnemonic('R');
+      filMenu.add(rfm, 3);
+
+      dicMenu.setMnemonic('D');
+      dicMenu.setText("Dictionary tools");
+      dicMenu.setToolTipText("");
+      dicMenu.setEnabled(false);
+
+      dicCheckCorrectnessMenuItem.setIcon(new javax.swing.ImageIcon(getClass().getResource("/dictionary_correctness.png"))); // NOI18N
+      dicCheckCorrectnessMenuItem.setMnemonic('c');
+      dicCheckCorrectnessMenuItem.setText("Check correctness");
+      dicCheckCorrectnessMenuItem.setToolTipText("");
+      dicCheckCorrectnessMenuItem.addActionListener(new java.awt.event.ActionListener() {
+         public void actionPerformed(java.awt.event.ActionEvent evt) {
+            dicCheckCorrectnessMenuItemActionPerformed(evt);
+         }
+      });
+      dicMenu.add(dicCheckCorrectnessMenuItem);
+
+      dicSortDictionaryMenuItem.setIcon(new javax.swing.ImageIcon(getClass().getResource("/dictionary_sort.png"))); // NOI18N
+      dicSortDictionaryMenuItem.setMnemonic('s');
+      dicSortDictionaryMenuItem.setText("Sort dictionary...");
+      dicSortDictionaryMenuItem.setToolTipText("");
+      dicSortDictionaryMenuItem.addActionListener(new java.awt.event.ActionListener() {
+         public void actionPerformed(java.awt.event.ActionEvent evt) {
+            dicSortDictionaryMenuItemActionPerformed(evt);
+         }
+      });
+      dicMenu.add(dicSortDictionaryMenuItem);
+
+      dicRulesReducerMenuItem.setText("Rules reducer...");
+      dicRulesReducerMenuItem.addActionListener(new java.awt.event.ActionListener() {
+         public void actionPerformed(java.awt.event.ActionEvent evt) {
+            dicRulesReducerMenuItemActionPerformed(evt);
+         }
+      });
+      dicMenu.add(dicRulesReducerMenuItem);
+      dicMenu.add(dicDuplicatesSeparator);
+
+      dicWordCountMenuItem.setIcon(new javax.swing.ImageIcon(getClass().getResource("/dictionary_count.png"))); // NOI18N
+      dicWordCountMenuItem.setMnemonic('w');
+      dicWordCountMenuItem.setText("Word count");
+      dicWordCountMenuItem.addActionListener(new java.awt.event.ActionListener() {
+         public void actionPerformed(java.awt.event.ActionEvent evt) {
+            dicWordCountMenuItemActionPerformed(evt);
+         }
+      });
+      dicMenu.add(dicWordCountMenuItem);
+
+      dicStatisticsMenuItem.setIcon(new javax.swing.ImageIcon(getClass().getResource("/dictionary_statistics.png"))); // NOI18N
+      dicStatisticsMenuItem.setMnemonic('t');
+      dicStatisticsMenuItem.setText("Statistics");
+      dicStatisticsMenuItem.addActionListener(new java.awt.event.ActionListener() {
+         public void actionPerformed(java.awt.event.ActionEvent evt) {
+            dicStatisticsMenuItemActionPerformed(evt);
+         }
+      });
+      dicMenu.add(dicStatisticsMenuItem);
+      dicMenu.add(dicStatisticsSeparator);
+
+      dicExtractDuplicatesMenuItem.setIcon(new javax.swing.ImageIcon(getClass().getResource("/dictionary_duplicates.png"))); // NOI18N
+      dicExtractDuplicatesMenuItem.setMnemonic('d');
+      dicExtractDuplicatesMenuItem.setText("Extract duplicates...");
+      dicExtractDuplicatesMenuItem.setToolTipText("");
+      dicExtractDuplicatesMenuItem.addActionListener(new java.awt.event.ActionListener() {
+         public void actionPerformed(java.awt.event.ActionEvent evt) {
+            dicExtractDuplicatesMenuItemActionPerformed(evt);
+         }
+      });
+      dicMenu.add(dicExtractDuplicatesMenuItem);
+
+      dicExtractWordlistMenuItem.setIcon(new javax.swing.ImageIcon(getClass().getResource("/dictionary_wordlist.png"))); // NOI18N
+      dicExtractWordlistMenuItem.setText("Extract wordlist...");
+      dicExtractWordlistMenuItem.addActionListener(new java.awt.event.ActionListener() {
+         public void actionPerformed(java.awt.event.ActionEvent evt) {
+            dicExtractWordlistMenuItemActionPerformed(evt);
+         }
+      });
+      dicMenu.add(dicExtractWordlistMenuItem);
+
+      dicExtractWordlistPlainTextMenuItem.setIcon(new javax.swing.ImageIcon(getClass().getResource("/dictionary_wordlist.png"))); // NOI18N
+      dicExtractWordlistPlainTextMenuItem.setText("Extract wordlist (plain words)...");
+      dicExtractWordlistPlainTextMenuItem.addActionListener(new java.awt.event.ActionListener() {
+         public void actionPerformed(java.awt.event.ActionEvent evt) {
+            dicExtractWordlistPlainTextMenuItemActionPerformed(evt);
+         }
+      });
+      dicMenu.add(dicExtractWordlistPlainTextMenuItem);
+
+      dicExtractMinimalPairsMenuItem.setMnemonic('m');
+      dicExtractMinimalPairsMenuItem.setText("Extract minimal pairs...");
+      dicExtractMinimalPairsMenuItem.addActionListener(new java.awt.event.ActionListener() {
+         public void actionPerformed(java.awt.event.ActionEvent evt) {
+            dicExtractMinimalPairsMenuItemActionPerformed(evt);
+         }
+      });
+      dicMenu.add(dicExtractMinimalPairsMenuItem);
+
+      mainMenuBar.add(dicMenu);
+
+      theMenu.setMnemonic('T');
+      theMenu.setText("Thesaurus tools");
+      theMenu.setToolTipText("");
+      theMenu.setEnabled(false);
+
+      theFindDuplicatesMenuItem.setIcon(new javax.swing.ImageIcon(getClass().getResource("/dictionary_duplicates.png"))); // NOI18N
+      theFindDuplicatesMenuItem.setMnemonic('d');
+      theFindDuplicatesMenuItem.setText("Find duplicates");
+      theFindDuplicatesMenuItem.addActionListener(new java.awt.event.ActionListener() {
+         public void actionPerformed(java.awt.event.ActionEvent evt) {
+            theFindDuplicatesMenuItemActionPerformed(evt);
+         }
+      });
+      theMenu.add(theFindDuplicatesMenuItem);
+
+      mainMenuBar.add(theMenu);
+
+      hypMenu.setMnemonic('H');
+      hypMenu.setText("Hyphenation tools");
+      hypMenu.setToolTipText("");
+      hypMenu.setEnabled(false);
+
+      hypCheckCorrectnessMenuItem.setIcon(new javax.swing.ImageIcon(getClass().getResource("/dictionary_correctness.png"))); // NOI18N
+      hypCheckCorrectnessMenuItem.setMnemonic('d');
+      hypCheckCorrectnessMenuItem.setText("Check correctness");
+      hypCheckCorrectnessMenuItem.addActionListener(new java.awt.event.ActionListener() {
+         public void actionPerformed(java.awt.event.ActionEvent evt) {
+            hypCheckCorrectnessMenuItemActionPerformed(evt);
+         }
+      });
+      hypMenu.add(hypCheckCorrectnessMenuItem);
+      hypMenu.add(hypDuplicatesSeparator);
+
+      hypStatisticsMenuItem.setIcon(new javax.swing.ImageIcon(getClass().getResource("/dictionary_statistics.png"))); // NOI18N
+      hypStatisticsMenuItem.setMnemonic('t');
+      hypStatisticsMenuItem.setText("Statistics");
+      hypStatisticsMenuItem.addActionListener(new java.awt.event.ActionListener() {
+         public void actionPerformed(java.awt.event.ActionEvent evt) {
+            hypStatisticsMenuItemActionPerformed(evt);
+         }
+      });
+      hypMenu.add(hypStatisticsMenuItem);
+
+      mainMenuBar.add(hypMenu);
+
+      hlpMenu.setMnemonic('H');
+      hlpMenu.setText("Help");
+
+      hlpAboutMenuItem.setIcon(new javax.swing.ImageIcon(getClass().getResource("/about.png"))); // NOI18N
+      hlpAboutMenuItem.setMnemonic('a');
+      hlpAboutMenuItem.setText("About");
+      hlpAboutMenuItem.addActionListener(new java.awt.event.ActionListener() {
+         public void actionPerformed(java.awt.event.ActionEvent evt) {
+            hlpAboutMenuItemActionPerformed(evt);
+         }
+      });
+      hlpMenu.add(hlpAboutMenuItem);
+
+      mainMenuBar.add(hlpMenu);
+
+      setJMenuBar(mainMenuBar);
+
+      javax.swing.GroupLayout layout = new javax.swing.GroupLayout(getContentPane());
+      getContentPane().setLayout(layout);
+      layout.setHorizontalGroup(
+         layout.createParallelGroup(javax.swing.GroupLayout.Alignment.LEADING)
+         .addGroup(layout.createSequentialGroup()
+            .addContainerGap()
+            .addGroup(layout.createParallelGroup(javax.swing.GroupLayout.Alignment.LEADING)
+               .addComponent(mainTabbedPane)
+               .addComponent(parsingResultScrollPane, javax.swing.GroupLayout.Alignment.TRAILING)
+               .addComponent(mainProgressBar, javax.swing.GroupLayout.DEFAULT_SIZE, javax.swing.GroupLayout.DEFAULT_SIZE, Short.MAX_VALUE))
+            .addContainerGap())
+      );
+      layout.setVerticalGroup(
+         layout.createParallelGroup(javax.swing.GroupLayout.Alignment.LEADING)
+         .addGroup(layout.createSequentialGroup()
+            .addContainerGap()
+            .addComponent(parsingResultScrollPane, javax.swing.GroupLayout.PREFERRED_SIZE, 176, javax.swing.GroupLayout.PREFERRED_SIZE)
+            .addPreferredGap(javax.swing.LayoutStyle.ComponentPlacement.RELATED)
+            .addComponent(mainProgressBar, javax.swing.GroupLayout.PREFERRED_SIZE, 15, javax.swing.GroupLayout.PREFERRED_SIZE)
+            .addGap(18, 18, 18)
+            .addComponent(mainTabbedPane)
+            .addContainerGap())
+      );
+
+      mainTabbedPane.setEnabledAt(0, false);
+      mainTabbedPane.setEnabledAt(1, false);
+      mainTabbedPane.setEnabledAt(2, false);
+      mainTabbedPane.setEnabledAt(3, false);
+      KeyStroke escapeKeyStroke = KeyStroke.getKeyStroke(KeyEvent.VK_ESCAPE, 0);
+      mainTabbedPane.registerKeyboardAction(this, escapeKeyStroke, JComponent.WHEN_IN_FOCUSED_WINDOW);
+
+      pack();
+      setLocationRelativeTo(null);
+   }// </editor-fold>//GEN-END:initComponents
+
+   private void filOpenAFFMenuItemActionPerformed(java.awt.event.ActionEvent evt) {//GEN-FIRST:event_filOpenAFFMenuItemActionPerformed
+		MenuSelectionManager.defaultManager().clearSelectedPath();
+
+		int fileSelected = openAffixFileFileChooser.showOpenDialog(this);
+		if(fileSelected == JFileChooser.APPROVE_OPTION){
+			rfm.addEntry(openAffixFileFileChooser.getSelectedFile().getAbsolutePath());
+
+			rfm.setEnabled(true);
+			filEmptyRecentFilesMenuItem.setEnabled(true);
+
+			File affFile = openAffixFileFileChooser.getSelectedFile();
+			loadFile(affFile.getAbsolutePath());
+		}
+   }//GEN-LAST:event_filOpenAFFMenuItemActionPerformed
+
+   private void filCreatePackageMenuItemActionPerformed(java.awt.event.ActionEvent evt) {//GEN-FIRST:event_filCreatePackageMenuItemActionPerformed
+		MenuSelectionManager.defaultManager().clearSelectedPath();
+
+		backbone.createPackage();
+   }//GEN-LAST:event_filCreatePackageMenuItemActionPerformed
+
+   private void filExitMenuItemActionPerformed(java.awt.event.ActionEvent evt) {//GEN-FIRST:event_filExitMenuItemActionPerformed
+		MenuSelectionManager.defaultManager().clearSelectedPath();
+
+		exit();
+   }//GEN-LAST:event_filExitMenuItemActionPerformed
+
+	private void exit(){
+		if(backbone.getTheParser().isDictionaryModified()){
+			//there are unsaved synonyms, ask the user if he really want to quit
+			Object[] options ={"Quit", "Cancel"};
+			int answer = JOptionPane.showOptionDialog(this, "There are unsaved synonyms in the thesaurus.\nWhat would you like to do?", "Warning!", JOptionPane.YES_NO_OPTION,
+				JOptionPane.QUESTION_MESSAGE, null, options, options[1]);
+			if(answer == JOptionPane.YES_OPTION)
+				dispose();
+			else if(answer == JOptionPane.NO_OPTION || answer == JOptionPane.CLOSED_OPTION)
+				setDefaultCloseOperation(DO_NOTHING_ON_CLOSE);
+		}
+		else
+			dispose();
+	}
+
+   private void hlpAboutMenuItemActionPerformed(java.awt.event.ActionEvent evt) {//GEN-FIRST:event_hlpAboutMenuItemActionPerformed
+		MenuSelectionManager.defaultManager().clearSelectedPath();
+
+		HelpDialog dialog = new HelpDialog(this);
+		GUIUtils.addCancelByEscapeKey(dialog);
+		dialog.setLocationRelativeTo(this);
+		dialog.setVisible(true);
+   }//GEN-LAST:event_hlpAboutMenuItemActionPerformed
+
+
+	private void calculateProductions(HunspellerFrame frame){
+		String inputText = frame.dicInputTextField.getText();
+
+		inputText = StringUtils.strip(inputText);
+		if(formerInputText != null && formerInputText.equals(inputText))
+			return;
+		formerInputText = inputText;
+
+		if(StringUtils.isNotBlank(inputText)){
+			try{
+				List<Production> productions = frame.backbone.getWordGenerator().applyAffixRules(inputText);
+
+				ProductionTableModel dm = (ProductionTableModel)frame.dicTable.getModel();
+				dm.setProductions(productions);
+
+				//show first row
+				Rectangle cellRect = frame.dicTable.getCellRect(0, 0, true);
+				frame.dicTable.scrollRectToVisible(cellRect);
+
+				frame.totalProductionsOutputLabel.setText(Integer.toString(productions.size()));
+			}
+			catch(IllegalArgumentException e){
+				LOGGER.info(Backbone.MARKER_APPLICATION, "{} for input {}", e.getMessage(), inputText);
+			}
+		}
+		else{
+			frame.clearOutputTable(frame.dicTable);
+			frame.totalProductionsOutputLabel.setText(StringUtils.EMPTY);
+		}
+	}
+
+	private void calculateCompoundProductions(HunspellerFrame frame){
+		String inputText = (String)frame.cmpInputComboBox.getEditor().getItem();
+
+		limitComboBox.setEnabled(StringUtils.isNotBlank(inputText));
+
+		inputText = StringUtils.strip(inputText);
+		if(formerCompoundInputText != null && formerCompoundInputText.equals(inputText))
+			return;
+		formerCompoundInputText = inputText;
+
+		frame.limitComboBoxActionPerformed(null);
+	}
+
+
+   private void dicCheckCorrectnessMenuItemActionPerformed(java.awt.event.ActionEvent evt) {//GEN-FIRST:event_dicCheckCorrectnessMenuItemActionPerformed
+		MenuSelectionManager.defaultManager().clearSelectedPath();
+
+		checkDictionaryCorrectness();
+   }//GEN-LAST:event_dicCheckCorrectnessMenuItemActionPerformed
+
+   private void dicSortDictionaryMenuItemActionPerformed(java.awt.event.ActionEvent evt) {//GEN-FIRST:event_dicSortDictionaryMenuItemActionPerformed
+		MenuSelectionManager.defaultManager().clearSelectedPath();
+
+		try{
+			String[] lines = backbone.getDictionaryLines();
+			dicSortDialog.setListData(lines);
+			dicSortDialog.setVisible(true);
+		}
+		catch(IOException e){
+			LOGGER.error("Something very bad happend while sorting the dictionary", e);
+		}
+   }//GEN-LAST:event_dicSortDictionaryMenuItemActionPerformed
+
+   private void dicExtractDuplicatesMenuItemActionPerformed(java.awt.event.ActionEvent evt) {//GEN-FIRST:event_dicExtractDuplicatesMenuItemActionPerformed
+		MenuSelectionManager.defaultManager().clearSelectedPath();
+
+		extractDictionaryDuplicates();
+   }//GEN-LAST:event_dicExtractDuplicatesMenuItemActionPerformed
+
+   private void dicExtractWordlistMenuItemActionPerformed(java.awt.event.ActionEvent evt) {//GEN-FIRST:event_dicExtractWordlistMenuItemActionPerformed
+		MenuSelectionManager.defaultManager().clearSelectedPath();
+
+		extractDictionaryWordlist(false);
+   }//GEN-LAST:event_dicExtractWordlistMenuItemActionPerformed
+
+   private void dicExtractMinimalPairsMenuItemActionPerformed(java.awt.event.ActionEvent evt) {//GEN-FIRST:event_dicExtractMinimalPairsMenuItemActionPerformed
+		MenuSelectionManager.defaultManager().clearSelectedPath();
+
+		extractMinimalPairs();
+   }//GEN-LAST:event_dicExtractMinimalPairsMenuItemActionPerformed
+
+	private void dicInputTextFieldKeyReleased(java.awt.event.KeyEvent evt){//GEN-FIRST:event_dicInputTextFieldKeyReleased
+		productionDebouncer.call(this);
+	}//GEN-LAST:event_dicInputTextFieldKeyReleased
+
+	private void cmpInputComboBoxKeyReleased(){
+		compoundProductionDebouncer.call(this);
+	}
+
+   private void theFindDuplicatesMenuItemActionPerformed(java.awt.event.ActionEvent evt) {//GEN-FIRST:event_theFindDuplicatesMenuItemActionPerformed
+		MenuSelectionManager.defaultManager().clearSelectedPath();
+
+		ThesaurusDuplicatesDialog dialog = new ThesaurusDuplicatesDialog(backbone.getTheParser().extractDuplicates(), this);
+		GUIUtils.addCancelByEscapeKey(dialog);
+		dialog.setLocationRelativeTo(this);
+		dialog.setVisible(true);
+   }//GEN-LAST:event_theFindDuplicatesMenuItemActionPerformed
+
+	private void theAddButtonActionPerformed(java.awt.event.ActionEvent evt){//GEN-FIRST:event_theAddButtonActionPerformed
+		try{
+			//try adding the meanings
+			String synonyms = theMeaningsTextField.getText();
+			Supplier<Boolean> duplicatesDiscriminator = () -> {
+				int responseOption = JOptionPane.showConfirmDialog(this, "There is a duplicate with same part of speech.\nForce insertion?",
+					"Please select one", JOptionPane.YES_NO_OPTION);
+				return (responseOption == JOptionPane.YES_OPTION);
+			};
+			DuplicationResult duplicationResult = backbone.getTheParser().insertMeanings(synonyms, duplicatesDiscriminator);
+			List<ThesaurusEntry> duplicates = duplicationResult.getDuplicates();
+
+			if(duplicationResult.isForcedInsertion() || duplicates.isEmpty()){
+				//if everything's ok update the table and the sorter...
+				ThesaurusTableModel dm = (ThesaurusTableModel)theTable.getModel();
+				dm.fireTableDataChanged();
+
+				formerFilterThesaurusText = null;
+				theMeaningsTextField.setText(null);
+				theMeaningsTextField.requestFocusInWindow();
+				@SuppressWarnings("unchecked")
+				TableRowSorter<ThesaurusTableModel> sorter = (TableRowSorter<ThesaurusTableModel>)theTable.getRowSorter();
+				sorter.setRowFilter(null);
+
+				updateSynonymsCounter();
+
+				//... and save the files
+				backbone.storeThesaurusFiles();
+			}
+			else{
+				theMeaningsTextField.requestFocusInWindow();
+
+				String duplicatedWords = duplicates.stream().map(ThesaurusEntry::getSynonym).collect(Collectors.joining(", "));
+				JOptionPane.showOptionDialog(this, "Some duplicates are present, namely:\n   " + duplicatedWords + "\n\nSynonyms was NOT inserted!", "Warning!", JOptionPane.DEFAULT_OPTION,
+					JOptionPane.WARNING_MESSAGE, null, null, null);
+			}
+		}
+		catch(IllegalArgumentException e){
+			LOGGER.info(Backbone.MARKER_APPLICATION, "Insertion error: {}", e.getMessage());
+		}
+		catch(Exception t){
+			String message = ExceptionHelper.getMessage(t);
+			LOGGER.info(Backbone.MARKER_APPLICATION, "Insertion error: {}", message);
+		}
+	}//GEN-LAST:event_theAddButtonActionPerformed
+
+	private void theMeaningsTextFieldKeyReleased(java.awt.event.KeyEvent evt){//GEN-FIRST:event_theMeaningsTextFieldKeyReleased
+		theFilterDebouncer.call(this);
+	}//GEN-LAST:event_theMeaningsTextFieldKeyReleased
+
+	private void filterThesaurus(HunspellerFrame frame){
+		String text = frame.theMeaningsTextField.getText();
+		text = clearThesaurusFilter(text);
+
+		if(formerFilterThesaurusText != null && formerFilterThesaurusText.equals(text))
+			return;
+
+		formerFilterThesaurusText = text;
+
+		theAddButton.setEnabled(text != null && !text.isEmpty());
+
+		@SuppressWarnings("unchecked")
+		TableRowSorter<ThesaurusTableModel> sorter = (TableRowSorter<ThesaurusTableModel>)frame.theTable.getRowSorter();
+		if(StringUtils.isNotBlank(text))
+			EventQueue.invokeLater(() -> {
+				String filterText = ThesaurusParser.prepareTextForThesaurusFilter(formerFilterThesaurusText);
+				sorter.setRowFilter(RowFilter.regexFilter(filterText));
+			});
+		else
+			sorter.setRowFilter(null);
+	}
+
+	private String clearThesaurusFilter(String text){
+		text = StringUtils.strip(text);
+		//remove part of speech and format the search string
+		if(text.contains(":")){
+			text = text.substring(text.indexOf(':') + 1);
+			text = StringUtils.replaceChars(text, ",", ThesaurusEntry.PIPE);
+		}
+		else{
+			int idx = text.indexOf(")|");
+			if(idx >= 0)
+				text = text.substring(idx + 2);
+		}
+		//remove all \s+([^)]+)
+		return PatternHelper.clear(text, THESAURUS_CLEAR_SEARCH);
+	}
+
+	public void removeSelectedRowsFromThesaurus(){
+		try{
+			int[] selectedRows = Arrays.stream(theTable.getSelectedRows())
+				.map(theTable::convertRowIndexToModel)
+				.toArray();
+			backbone.getTheParser().deleteMeanings(selectedRows);
+
+			ThesaurusTableModel dm = (ThesaurusTableModel)theTable.getModel();
+			dm.fireTableDataChanged();
+
+			updateSynonymsCounter();
+
+			//... and save the files
+			backbone.storeThesaurusFiles();
+		}
+		catch(Exception e){
+			String message = ExceptionHelper.getMessage(e);
+			LOGGER.info(Backbone.MARKER_APPLICATION, "Deletion error: {}", message);
+		}
+	}
+
+   private void theUndoButtonActionPerformed(java.awt.event.ActionEvent evt){//GEN-FIRST:event_theUndoButtonActionPerformed
+		try{
+			if(backbone.restorePreviousThesaurusSnapshot()){
+				updateSynonyms();
+
+				updateSynonymsCounter();
+			}
+		}
+		catch(IOException e){
+			LOGGER.error("Something very bad happend while undoing changes to the thesaurus file", e);
+		}
+   }//GEN-LAST:event_theUndoButtonActionPerformed
+
+   private void theRedoButtonActionPerformed(java.awt.event.ActionEvent evt){//GEN-FIRST:event_theRedoButtonActionPerformed
+		try{
+			if(backbone.restoreNextThesaurusSnapshot()){
+				updateSynonyms();
+
+				updateSynonymsCounter();
+			}
+		}
+		catch(IOException e){
+			LOGGER.error("Something very bad happend while redoing changes to the thesaurus file", e);
+		}
+   }//GEN-LAST:event_theRedoButtonActionPerformed
+
+
+	private void hypWordTextFieldKeyReleased(java.awt.event.KeyEvent evt){//GEN-FIRST:event_hypWordTextFieldKeyReleased
+		hypDebouncer.call(this);
+	}//GEN-LAST:event_hypWordTextFieldKeyReleased
+
+   private void hypAddRuleTextFieldKeyReleased(java.awt.event.KeyEvent evt) {//GEN-FIRST:event_hypAddRuleTextFieldKeyReleased
+		hypAddRuleDebouncer.call(this);
+   }//GEN-LAST:event_hypAddRuleTextFieldKeyReleased
+
+   private void hypAddRuleButtonActionPerformed(java.awt.event.ActionEvent evt) {//GEN-FIRST:event_hypAddRuleButtonActionPerformed
+		String newRule = hypAddRuleTextField.getText();
+		HyphenationParser.Level level = HyphenationParser.Level.values()[hypAddRuleLevelComboBox.getSelectedIndex()];
+		String foundRule = backbone.addHyphenationRule(newRule.toLowerCase(Locale.ROOT), level);
+		if(foundRule == null){
+			try{
+				backbone.storeHyphenationFile();
+
+				if(hypWordTextField.getText() != null){
+					formerHyphenationText = null;
+					hyphenate(this);
+				}
+
+				hypAddRuleLevelComboBox.setEnabled(false);
+				hypAddRuleButton.setEnabled(false);
+				hypAddRuleTextField.setText(null);
+				hypAddRuleSyllabationOutputLabel.setText(null);
+				hypAddRuleSyllabesCountOutputLabel.setText(null);
+			}
+			catch(IOException e){
+				LOGGER.error("Something very bad happend while adding a rule to the hyphenation file", e);
+			}
+		}
+		else{
+			hypAddRuleTextField.requestFocusInWindow();
+
+			LOGGER.info(Backbone.MARKER_APPLICATION, "Duplicated rule found ({}), cannot insert {}", foundRule, newRule);
+		}
+   }//GEN-LAST:event_hypAddRuleButtonActionPerformed
+
+   private void dicStatisticsMenuItemActionPerformed(java.awt.event.ActionEvent evt) {//GEN-FIRST:event_dicStatisticsMenuItemActionPerformed
+		MenuSelectionManager.defaultManager().clearSelectedPath();
+
+		extractDictionaryStatistics(false);
+   }//GEN-LAST:event_dicStatisticsMenuItemActionPerformed
+
+   private void dicWordCountMenuItemActionPerformed(java.awt.event.ActionEvent evt) {//GEN-FIRST:event_dicWordCountMenuItemActionPerformed
+		MenuSelectionManager.defaultManager().clearSelectedPath();
+
+		try{
+			extractWordCount();
+		}
+		catch(Exception e){
+			LOGGER.error(Backbone.MARKER_APPLICATION, ExceptionHelper.getMessage(e));
+		}
+   }//GEN-LAST:event_dicWordCountMenuItemActionPerformed
+
+   private void limitComboBoxActionPerformed(java.awt.event.ActionEvent evt) {//GEN-FIRST:event_limitComboBoxActionPerformed
+		String inputText = (String)cmpInputComboBox.getEditor().getItem();
+		int limit = Integer.parseInt(limitComboBox.getItemAt(limitComboBox.getSelectedIndex()));
+		String inputCompounds = cmpInputTextArea.getText();
+
+		inputText = StringUtils.strip(inputText);
+		if(StringUtils.isNotBlank(inputText)){
+			try{
+				List<Production> words;
+				AffixData affixData = backbone.getAffixData();
+				if(affixData.getCompoundFlag().equals(inputText)){
+					int maxCompounds = affixData.getCompoundMaxWordCount();
+					words = backbone.getWordGenerator().applyCompoundFlag(StringUtils.split(inputCompounds, '\n'), limit, maxCompounds);
+				}
+				else
+					words = backbone.getWordGenerator().applyCompoundRules(StringUtils.split(inputCompounds, '\n'), inputText, limit);
+
+				CompoundTableModel dm = (CompoundTableModel)cmpTable.getModel();
+				dm.setProductions(words);
+			}
+			catch(IllegalArgumentException e){
+				LOGGER.info(Backbone.MARKER_APPLICATION, "{} for input {}", e.getMessage(), inputText);
+			}
+		}
+		else
+			clearOutputTable(cmpTable);
+   }//GEN-LAST:event_limitComboBoxActionPerformed
+
+   private void cmpLoadInputButtonActionPerformed(java.awt.event.ActionEvent evt) {//GEN-FIRST:event_cmpLoadInputButtonActionPerformed
+		extractCompoundRulesInputs();
+   }//GEN-LAST:event_cmpLoadInputButtonActionPerformed
+
+   private void hypCheckCorrectnessMenuItemActionPerformed(java.awt.event.ActionEvent evt) {//GEN-FIRST:event_hypCheckCorrectnessMenuItemActionPerformed
+		MenuSelectionManager.defaultManager().clearSelectedPath();
+
+		checkHyphenationCorrectness();
+   }//GEN-LAST:event_hypCheckCorrectnessMenuItemActionPerformed
+
+   private void filEmptyRecentFilesMenuItemActionPerformed(java.awt.event.ActionEvent evt) {//GEN-FIRST:event_filEmptyRecentFilesMenuItemActionPerformed
+		rfm.clear();
+
+		rfm.setEnabled(false);
+		filEmptyRecentFilesMenuItem.setEnabled(false);
+   }//GEN-LAST:event_filEmptyRecentFilesMenuItemActionPerformed
+
+   private void dicRulesReducerMenuItemActionPerformed(java.awt.event.ActionEvent evt) {//GEN-FIRST:event_dicRulesReducerMenuItemActionPerformed
+		MenuSelectionManager.defaultManager().clearSelectedPath();
+
+		dicRulesReducerMenuItem.setEnabled(false);
+		rulesReducerDialog.setVisible(true);
+   }//GEN-LAST:event_dicRulesReducerMenuItemActionPerformed
+
+   private void hypStatisticsMenuItemActionPerformed(java.awt.event.ActionEvent evt) {//GEN-FIRST:event_hypStatisticsMenuItemActionPerformed
+		MenuSelectionManager.defaultManager().clearSelectedPath();
+
+		extractDictionaryStatistics(true);
+   }//GEN-LAST:event_hypStatisticsMenuItemActionPerformed
+
+   private void hypAddRuleLevelComboBoxActionPerformed(java.awt.event.ActionEvent evt) {//GEN-FIRST:event_hypAddRuleLevelComboBoxActionPerformed
+		hypAddRuleDebouncer.call(this);
+   }//GEN-LAST:event_hypAddRuleLevelComboBoxActionPerformed
+
+   private void dicExtractWordlistPlainTextMenuItemActionPerformed(java.awt.event.ActionEvent evt) {//GEN-FIRST:event_dicExtractWordlistPlainTextMenuItemActionPerformed
+		MenuSelectionManager.defaultManager().clearSelectedPath();
+
+		extractDictionaryWordlist(true);
+   }//GEN-LAST:event_dicExtractWordlistPlainTextMenuItemActionPerformed
+
+
+	@Override
+	public void actionPerformed(ActionEvent event){
+		if(event.getSource() == theTable)
+			removeSelectedRowsFromThesaurus();
+		else{
+			if(prjLoaderWorker != null && prjLoaderWorker.getState() == SwingWorker.StateValue.STARTED){
+				prjLoaderWorker.pause();
+
+				Object[] options = {"Abort", "Cancel"};
+				int answer = JOptionPane.showOptionDialog(this, "Do you really want to abort the project loader task?", "Warning!",
+					JOptionPane.YES_NO_OPTION, JOptionPane.QUESTION_MESSAGE, null, options, options[1]);
+				if(answer == JOptionPane.YES_OPTION){
+					prjLoaderWorker.cancel();
+
+					dicCheckCorrectnessMenuItem.setEnabled(true);
+					LOGGER.info(Backbone.MARKER_APPLICATION, "Project loader aborted");
+
+					prjLoaderWorker = null;
+				}
+				else if(answer == JOptionPane.NO_OPTION || answer == JOptionPane.CLOSED_OPTION){
+					prjLoaderWorker.resume();
+
+					setDefaultCloseOperation(DO_NOTHING_ON_CLOSE);
+				}
+			}
+			if(dicCorrectnessWorker != null && dicCorrectnessWorker.getState() == SwingWorker.StateValue.STARTED){
+				dicCorrectnessWorker.pause();
+
+				Object[] options = {"Abort", "Cancel"};
+				int answer = JOptionPane.showOptionDialog(this, "Do you really want to abort the dictionary correctness task?", "Warning!",
+					JOptionPane.YES_NO_OPTION, JOptionPane.QUESTION_MESSAGE, null, options, options[1]);
+				if(answer == JOptionPane.YES_OPTION){
+					dicCorrectnessWorker.cancel();
+
+					dicCheckCorrectnessMenuItem.setEnabled(true);
+					LOGGER.info(Backbone.MARKER_APPLICATION, "Dictionary correctness check aborted");
+
+					dicCorrectnessWorker = null;
+				}
+				else if(answer == JOptionPane.NO_OPTION || answer == JOptionPane.CLOSED_OPTION){
+					dicCorrectnessWorker.resume();
+
+					setDefaultCloseOperation(DO_NOTHING_ON_CLOSE);
+				}
+			}
+			if(dicDuplicatesWorker != null && dicDuplicatesWorker.getState() == SwingWorker.StateValue.STARTED){
+//				dicDuplicatesWorker.pause();
+
+				Object[] options = {"Abort", "Cancel"};
+				int answer = JOptionPane.showOptionDialog(this, "Do you really want to abort the dictionary duplicates task?", "Warning!",
+					JOptionPane.YES_NO_OPTION, JOptionPane.QUESTION_MESSAGE, null, options, options[1]);
+				if(answer == JOptionPane.YES_OPTION){
+					dicDuplicatesWorker.cancel(true);
+
+					dicExtractDuplicatesMenuItem.setEnabled(true);
+					LOGGER.info(Backbone.MARKER_APPLICATION, "Dictionary duplicate extraction aborted");
+
+					dicDuplicatesWorker = null;
+				}
+				else if(answer == JOptionPane.NO_OPTION || answer == JOptionPane.CLOSED_OPTION){
+//					dicDuplicatesWorker.resume();
+
+					setDefaultCloseOperation(DO_NOTHING_ON_CLOSE);
+				}
+			}
+			if(dicWordCountWorker != null && dicWordCountWorker.getState() == SwingWorker.StateValue.STARTED){
+				dicWordCountWorker.pause();
+
+				Object[] options = {"Abort", "Cancel"};
+				int answer = JOptionPane.showOptionDialog(this, "Do you really want to abort the word count extraction task?", "Warning!",
+					JOptionPane.YES_NO_OPTION, JOptionPane.QUESTION_MESSAGE, null, options, options[1]);
+				if(answer == JOptionPane.YES_OPTION){
+					dicWordCountWorker.cancel();
+
+					dicWordCountMenuItem.setEnabled(true);
+					LOGGER.info(Backbone.MARKER_APPLICATION, "Word count extraction aborted");
+
+					dicWordCountWorker = null;
+				}
+				else if(answer == JOptionPane.NO_OPTION || answer == JOptionPane.CLOSED_OPTION){
+					dicWordCountWorker.resume();
+
+					setDefaultCloseOperation(DO_NOTHING_ON_CLOSE);
+				}
+			}
+			if(dicStatisticsWorker != null && dicStatisticsWorker.getState() == SwingWorker.StateValue.STARTED){
+				dicStatisticsWorker.pause();
+
+				Object[] options = {"Abort", "Cancel"};
+				int answer = JOptionPane.showOptionDialog(this, "Do you really want to abort the statistics extraction task?", "Warning!",
+					JOptionPane.YES_NO_OPTION, JOptionPane.QUESTION_MESSAGE, null, options, options[1]);
+				if(answer == JOptionPane.YES_OPTION){
+					dicStatisticsWorker.cancel();
+
+					if(dicStatisticsWorker.isPerformHyphenationStatistics())
+						hypStatisticsMenuItem.setEnabled(true);
+					else
+						dicStatisticsMenuItem.setEnabled(true);
+					LOGGER.info(Backbone.MARKER_APPLICATION, "Statistics extraction aborted");
+
+					dicStatisticsWorker = null;
+				}
+				else if(answer == JOptionPane.NO_OPTION || answer == JOptionPane.CLOSED_OPTION){
+					dicStatisticsWorker.resume();
+
+					setDefaultCloseOperation(DO_NOTHING_ON_CLOSE);
+				}
+			}
+			if(dicWordlistWorker != null && dicWordlistWorker.getState() == SwingWorker.StateValue.STARTED){
+				dicWordlistWorker.pause();
+
+				Object[] options = {"Abort", "Cancel"};
+				int answer = JOptionPane.showOptionDialog(this, "Do you really want to abort the wordlist extraction task?", "Warning!",
+					JOptionPane.YES_NO_OPTION, JOptionPane.QUESTION_MESSAGE, null, options, options[1]);
+				if(answer == JOptionPane.YES_OPTION){
+					dicWordlistWorker.cancel();
+
+					dicExtractWordlistMenuItem.setEnabled(true);
+					dicExtractWordlistPlainTextMenuItem.setEnabled(true);
+					LOGGER.info(Backbone.MARKER_APPLICATION, "Dictionary wordlist extraction aborted");
+
+					dicWordlistWorker = null;
+				}
+				else if(answer == JOptionPane.NO_OPTION || answer == JOptionPane.CLOSED_OPTION){
+					dicWordlistWorker.resume();
+
+					setDefaultCloseOperation(DO_NOTHING_ON_CLOSE);
+				}
+			}
+			if(compoundRulesExtractorWorker != null && compoundRulesExtractorWorker.getState() == SwingWorker.StateValue.STARTED){
+				compoundRulesExtractorWorker.pause();
+
+				Object[] options = {"Abort", "Cancel"};
+				int answer = JOptionPane.showOptionDialog(this, "Do you really want to abort the compound extraction task?", "Warning!",
+					JOptionPane.YES_NO_OPTION, JOptionPane.QUESTION_MESSAGE, null, options, options[1]);
+				if(answer == JOptionPane.YES_OPTION){
+					compoundRulesExtractorWorker.cancel();
+
+					LOGGER.info(Backbone.MARKER_APPLICATION, "Compound extraction aborted");
+				}
+				else if(answer == JOptionPane.NO_OPTION || answer == JOptionPane.CLOSED_OPTION){
+					compoundRulesExtractorWorker.resume();
+
+					setDefaultCloseOperation(DO_NOTHING_ON_CLOSE);
+				}
+			}
+			if(hypCorrectnessWorker != null && hypCorrectnessWorker.getState() == SwingWorker.StateValue.STARTED){
+				hypCorrectnessWorker.pause();
+
+				Object[] options = {"Abort", "Cancel"};
+				int answer = JOptionPane.showOptionDialog(this, "Do you really want to abort the hyphenation correctness task?", "Warning!",
+					JOptionPane.YES_NO_OPTION, JOptionPane.QUESTION_MESSAGE, null, options, options[1]);
+				if(answer == JOptionPane.YES_OPTION){
+					hypCorrectnessWorker.cancel();
+
+					hypCheckCorrectnessMenuItem.setEnabled(true);
+					LOGGER.info(Backbone.MARKER_APPLICATION, "Hyphenation correctness check aborted");
+
+					hypCorrectnessWorker = null;
+				}
+				else if(answer == JOptionPane.NO_OPTION || answer == JOptionPane.CLOSED_OPTION){
+					hypCorrectnessWorker.resume();
+
+					setDefaultCloseOperation(DO_NOTHING_ON_CLOSE);
+				}
+			}
+		}
+	}
+
+	private void loadFile(String filePath){
+		MenuSelectionManager.defaultManager().clearSelectedPath();
+
+		clearResultTextArea();
+
+		backbone.stopFileListener();
+
+		loadFileInternal(filePath);
+
+		backbone.registerFileListener();
+		backbone.startFileListener();
+	}
+
+	@Override
+	public void loadFileInternal(String filePath){
+		if(prjLoaderWorker == null || prjLoaderWorker.isDone()){
+			dicCheckCorrectnessMenuItem.setEnabled(false);
+
+			mainProgressBar.setValue(0);
+
+			prjLoaderWorker = new ProjectLoaderWorker(filePath, backbone, this::loadFileCompleted, this::loadFileCancelled);
+			prjLoaderWorker.addPropertyChangeListener(this);
+			prjLoaderWorker.execute();
+
+			filOpenAFFMenuItem.setEnabled(false);
+		}
+	}
+
+	private void loadFileCompleted(){
+		try{
+			dicCheckCorrectnessMenuItem.setEnabled(true);
+			dicSortDictionaryMenuItem.setEnabled(true);
+			hypCheckCorrectnessMenuItem.setEnabled(true);
+
+
+			//affix file:
+			AffixData affixData = backbone.getAffixData();
+			Set<String> compoundRules = affixData.getCompoundRules();
+			if(!compoundRules.isEmpty()){
+				cmpInputComboBox.removeAllItems();
+				compoundRules.forEach(cmpInputComboBox::addItem);
+				String compoundFlag = affixData.getCompoundFlag();
+				if(compoundFlag != null)
+					cmpInputComboBox.addItem(compoundFlag);
+				cmpInputComboBox.setEnabled(true);
+				cmpInputComboBox.setSelectedItem(null);
+				dicInputTextField.requestFocusInWindow();
+			}
+
+
+			//hyphenation file:
+			hypMenu.setEnabled(true);
+			hypStatisticsMenuItem.setEnabled(true);
+			setTabbedPaneEnable(mainTabbedPane, hypLayeredPane, true);
+
+
+			//dictionary file:
+			dicSortDialog = new DictionarySortDialog(backbone.getDicParser(), "Sorter", "Please select a section from the list:", this);
+			GUIUtils.addCancelByEscapeKey(dicSortDialog);
+			dicSortDialog.setLocationRelativeTo(this);
+			dicSortDialog.addListSelectionListener(e -> {
+				if(e.getValueIsAdjusting() && (dicSorterWorker == null || dicSorterWorker.isDone())){
+					int selectedRow = dicSortDialog.getSelectedIndex();
+					if(backbone.getDicParser().isInBoundary(selectedRow)){
+						dicSortDialog.setVisible(false);
+
+						dicSortDictionaryMenuItem.setEnabled(false);
+						mainProgressBar.setValue(0);
+
+
+						dicSorterWorker = new SorterWorker(backbone, selectedRow);
+						dicSorterWorker.addPropertyChangeListener(this);
+						dicSorterWorker.execute();
+					}
+				}
+			});
+
+			filCreatePackageMenuItem.setEnabled(true);
+			dicMenu.setEnabled(true);
+			int index = setTabbedPaneEnable(mainTabbedPane, dicLayeredPane, true);
+			setTabbedPaneEnable(mainTabbedPane, cmpLayeredPane, !compoundRules.isEmpty());
+			mainTabbedPane.setSelectedIndex(index);
+
+
+			//update rule reduced dialog:
+			if(rulesReducerDialog == null){
+				rulesReducerDialog = new RulesReducerDialog(backbone, this);
+				rulesReducerDialog.setLocationRelativeTo(this);
+				rulesReducerDialog.addWindowListener(new WindowAdapter(){
+					@Override
+					public void windowClosed(WindowEvent e){
+						dicRulesReducerMenuItem.setEnabled(true);
+					}
+				});
+			}
+			else
+				rulesReducerDialog.reload();
+
+
+			//aid file:
+			List<String> lines = backbone.getAidParser().getLines();
+			boolean aidLinesPresent = !lines.isEmpty();
+			dicRuleTagsAidComboBox.removeAllItems();
+			cmpRuleTagsAidComboBox.removeAllItems();
+			if(aidLinesPresent){
+				lines.forEach(dicRuleTagsAidComboBox::addItem);
+				lines.forEach(cmpRuleTagsAidComboBox::addItem);
+			}
+			//enable combo-box only if an AID file exists
+			dicRuleTagsAidComboBox.setEnabled(aidLinesPresent);
+			cmpRuleTagsAidComboBox.setEnabled(aidLinesPresent);
+
+
+			//thesaurus file:
+			ThesaurusTableModel dm = (ThesaurusTableModel)theTable.getModel();
+			dm.setSynonyms(backbone.getTheParser().getSynonymsDictionary());
+			updateSynonymsCounter();
+			theMenu.setEnabled(true);
+			setTabbedPaneEnable(mainTabbedPane, theLayeredPane, true);
+		}
+		catch(IllegalArgumentException e){
+			LOGGER.info(Backbone.MARKER_APPLICATION, e.getMessage());
+		}
+		catch(Exception e){
+			LOGGER.info(Backbone.MARKER_APPLICATION, "A bad error occurred: {}", ExceptionHelper.getMessage(e));
+
+			LOGGER.error("A bad error occurred", e);
+		}
+	}
+
+	private void loadFileCancelled(){
+		dicCheckCorrectnessMenuItem.setEnabled(false);
+		dicSortDictionaryMenuItem.setEnabled(false);
+		hypCheckCorrectnessMenuItem.setEnabled(false);
+
+
+		//affix file:
+		cmpInputComboBox.removeAllItems();
+		cmpInputComboBox.setEnabled(false);
+
+
+		//hyphenation file:
+		hypMenu.setEnabled(false);
+		hypStatisticsMenuItem.setEnabled(false);
+		setTabbedPaneEnable(mainTabbedPane, hypLayeredPane, false);
+
+
+		filCreatePackageMenuItem.setEnabled(false);
+		dicMenu.setEnabled(false);
+		setTabbedPaneEnable(mainTabbedPane, cmpLayeredPane, false);
+
+
+		//aid file:
+		dicRuleTagsAidComboBox.removeAllItems();
+		cmpRuleTagsAidComboBox.removeAllItems();
+		//enable combo-box only if an AID file exists
+		dicRuleTagsAidComboBox.setEnabled(false);
+		cmpRuleTagsAidComboBox.setEnabled(false);
+
+
+		//thesaurus file:
+		theMenu.setEnabled(false);
+		setTabbedPaneEnable(mainTabbedPane, theLayeredPane, false);
+	}
+
+	private void updateSynonymsCounter(){
+		theSynonymsRecordedOutputLabel.setText(DictionaryParser.COUNTER_FORMATTER.format(backbone.getTheParser().getSynonymsCounter()));
+	}
+
+	private int setTabbedPaneEnable(JTabbedPane tabbedPane, Component component, boolean enabled){
+		int index = tabbedPane.indexOfComponent(component);
+		tabbedPane.setEnabledAt(index, enabled);
+		return index;
+	}
+
+
+	private void hyphenate(HunspellerFrame frame){
+		String language = frame.backbone.getAffixData().getLanguage();
+		Orthography orthography = BaseBuilder.getOrthography(language);
+		String text = orthography.correctOrthography(frame.hypWordTextField.getText());
+		if(formerHyphenationText != null && formerHyphenationText.equals(text))
+			return;
+		formerHyphenationText = text;
+
+		String count = null;
+		List<String> rules = Collections.emptyList();
+		if(StringUtils.isNotBlank(text)){
+			Hyphenation hyphenation = frame.backbone.getHyphenator().hyphenate(text);
+
+			Supplier<StringJoiner> sj = () -> new StringJoiner(HyphenationParser.SOFT_HYPHEN, "<html>", "</html>");
+			Function<String, String> errorFormatter = syllabe -> "<b style=\"color:red\">" + syllabe + "</b>";
+			text = hyphenation.formatHyphenation(sj.get(), errorFormatter)
+				.toString();
+			count = Long.toString(hyphenation.countSyllabes());
+			rules = hyphenation.getRules();
+
+			frame.hypAddRuleTextField.setEnabled(true);
+		}
+		else{
+			text = null;
+
+			frame.hypAddRuleTextField.setEnabled(false);
+		}
+
+		frame.hypSyllabationOutputLabel.setText(text);
+		frame.hypSyllabesCountOutputLabel.setText(count);
+		frame.hypRulesOutputLabel.setText(String.join(StringUtils.SPACE, rules));
+
+		frame.hypAddRuleTextField.setText(null);
+		frame.hypAddRuleLevelComboBox.setEnabled(false);
+		frame.hypAddRuleButton.setEnabled(false);
+		frame.hypAddRuleSyllabationOutputLabel.setText(null);
+		frame.hypAddRuleSyllabesCountOutputLabel.setText(null);
+	}
+
+	private void hyphenateAddRule(HunspellerFrame frame){
+		String language = frame.backbone.getAffixData().getLanguage();
+		Orthography orthography = BaseBuilder.getOrthography(language);
+		String addedRuleText = orthography.correctOrthography(frame.hypWordTextField.getText());
+		String addedRule = orthography.correctOrthography(frame.hypAddRuleTextField.getText().toLowerCase(Locale.ROOT));
+		HyphenationParser.Level level = HyphenationParser.Level.values()[frame.hypAddRuleLevelComboBox.getSelectedIndex()];
+		String addedRuleCount = null;
+		if(StringUtils.isNotBlank(addedRule)){
+			boolean alreadyHasRule = frame.backbone.hasHyphenationRule(addedRule, level);
+			boolean ruleMatchesText = false;
+			boolean hyphenationChanged = false;
+			boolean correctHyphenation = false;
+			if(!alreadyHasRule){
+				ruleMatchesText = addedRuleText.contains(PatternHelper.clear(addedRule, PATTERN_POINTS_AND_NUMBERS_AND_EQUALS_AND_MINUS));
+
+				if(ruleMatchesText){
+					Hyphenation hyphenation = frame.backbone.getHyphenator().hyphenate(addedRuleText);
+					Hyphenation addedRuleHyphenation = frame.backbone.getHyphenator().hyphenate(addedRuleText, addedRule, level);
+
+					Supplier<StringJoiner> sj = () -> new StringJoiner(HyphenationParser.SOFT_HYPHEN, "<html>", "</html>");
+					Function<String, String> errorFormatter = syllabe -> "<b style=\"color:red\">" + syllabe + "</b>";
+					String text = hyphenation.formatHyphenation(sj.get(), errorFormatter)
+						.toString();
+					addedRuleText = addedRuleHyphenation.formatHyphenation(sj.get(), errorFormatter)
+						.toString();
+					addedRuleCount = Long.toString(addedRuleHyphenation.countSyllabes());
+
+					hyphenationChanged = !text.equals(addedRuleText);
+					correctHyphenation = !addedRuleHyphenation.hasErrors();
+				}
+			}
+
+			if(alreadyHasRule || !ruleMatchesText)
+				addedRuleText = null;
+			frame.hypAddRuleLevelComboBox.setEnabled(ruleMatchesText);
+			frame.hypAddRuleButton.setEnabled(ruleMatchesText && hyphenationChanged && correctHyphenation);
+		}
+		else{
+			addedRuleText = null;
+
+			frame.hypAddRuleTextField.setText(null);
+			frame.hypAddRuleLevelComboBox.setEnabled(false);
+			frame.hypAddRuleButton.setEnabled(false);
+			frame.hypAddRuleSyllabationOutputLabel.setText(null);
+			frame.hypAddRuleSyllabesCountOutputLabel.setText(null);
+		}
+
+		frame.hypAddRuleSyllabationOutputLabel.setText(addedRuleText);
+		frame.hypAddRuleSyllabesCountOutputLabel.setText(addedRuleCount);
+	}
+
+
+	private void checkDictionaryCorrectness(){
+		if(dicCorrectnessWorker == null || dicCorrectnessWorker.isDone()){
+			dicCheckCorrectnessMenuItem.setEnabled(false);
+
+			mainProgressBar.setValue(0);
+
+			dicCorrectnessWorker = new DictionaryCorrectnessWorker(backbone.getDicParser(), backbone.getChecker(), backbone.getWordGenerator());
+			dicCorrectnessWorker.addPropertyChangeListener(this);
+			dicCorrectnessWorker.execute();
+		}
+	}
+
+	private void extractDictionaryDuplicates(){
+		if(dicDuplicatesWorker == null || dicDuplicatesWorker.isDone()){
+			int fileChoosen = saveTextFileFileChooser.showSaveDialog(this);
+			if(fileChoosen == JFileChooser.APPROVE_OPTION){
+				dicExtractDuplicatesMenuItem.setEnabled(false);
+
+				mainProgressBar.setValue(0);
+
+				File outputFile = saveTextFileFileChooser.getSelectedFile();
+				dicDuplicatesWorker = new DuplicatesWorker(backbone.getAffixData().getLanguage(), backbone.getDicParser(),
+					backbone.getWordGenerator(), outputFile);
+				dicDuplicatesWorker.addPropertyChangeListener(this);
+				dicDuplicatesWorker.execute();
+			}
+		}
+	}
+
+	private void extractWordCount(){
+		if(dicWordCountWorker == null || dicWordCountWorker.isDone()){
+			dicWordCountMenuItem.setEnabled(false);
+
+			mainProgressBar.setValue(0);
+
+			dicWordCountWorker = new WordCountWorker(backbone.getAffParser().getAffixData().getLanguage(), backbone.getDicParser(), backbone.getWordGenerator());
+			dicWordCountWorker.addPropertyChangeListener(this);
+			dicWordCountWorker.execute();
+		}
+	}
+
+	private void extractDictionaryStatistics(boolean performHyphenationStatistics){
+		if(dicStatisticsWorker == null || dicStatisticsWorker.isDone()){
+			if(performHyphenationStatistics)
+				hypStatisticsMenuItem.setEnabled(false);
+			else
+				dicStatisticsMenuItem.setEnabled(false);
+
+			mainProgressBar.setValue(0);
+
+			dicStatisticsWorker = new StatisticsWorker(backbone.getAffParser(), backbone.getDicParser(), (performHyphenationStatistics? backbone.getHyphenator(): null),
+				backbone.getWordGenerator(), this);
+			dicStatisticsWorker.addPropertyChangeListener(this);
+			dicStatisticsWorker.execute();
+		}
+	}
+
+	private void extractDictionaryWordlist(boolean plainWords){
+		if(dicWordlistWorker == null || dicWordlistWorker.isDone()){
+			int fileChoosen = saveTextFileFileChooser.showSaveDialog(this);
+			if(fileChoosen == JFileChooser.APPROVE_OPTION){
+				dicExtractWordlistMenuItem.setEnabled(false);
+				dicExtractWordlistPlainTextMenuItem.setEnabled(false);
+
+				mainProgressBar.setValue(0);
+
+				File outputFile = saveTextFileFileChooser.getSelectedFile();
+				dicWordlistWorker = new WordlistWorker(backbone.getDicParser(), backbone.getWordGenerator(), plainWords, outputFile);
+				dicWordlistWorker.addPropertyChangeListener(this);
+				dicWordlistWorker.execute();
+			}
+		}
+	}
+
+	private void extractMinimalPairs(){
+		if(dicMinimalPairsWorker == null || dicMinimalPairsWorker.isDone()){
+			int fileChoosen = saveTextFileFileChooser.showSaveDialog(this);
+			if(fileChoosen == JFileChooser.APPROVE_OPTION){
+				dicExtractMinimalPairsMenuItem.setEnabled(false);
+
+				mainProgressBar.setValue(0);
+
+				File outputFile = saveTextFileFileChooser.getSelectedFile();
+				dicMinimalPairsWorker = new MinimalPairsWorker(backbone.getAffixData().getLanguage(), backbone.getDicParser(), backbone.getChecker(),
+					backbone.getWordGenerator(), outputFile);
+				dicMinimalPairsWorker.addPropertyChangeListener(this);
+				dicMinimalPairsWorker.execute();
+			}
+		}
+	}
+
+	private void extractCompoundRulesInputs(){
+		if(compoundRulesExtractorWorker == null || compoundRulesExtractorWorker.isDone()){
+			cmpInputComboBox.setEnabled(false);
+			cmpInputTextArea.setEnabled(false);
+			cmpLoadInputButton.setEnabled(false);
+
+			cmpInputTextArea.setText(null);
+			mainProgressBar.setValue(0);
+
+			AffixParser affParser = backbone.getAffParser();
+			AffixData affixData = affParser.getAffixData();
+			FlagParsingStrategy strategy = affixData.getFlagParsingStrategy();
+			String compoundFlag = affixData.getCompoundFlag();
+			List<Production> compounds = new ArrayList<>();
+			BiConsumer<Production, Integer> productionReader = (production, row) -> {
+				if(!production.distributeByCompoundRule(affixData).isEmpty() || production.hasContinuationFlag(compoundFlag))
+					compounds.add(production);
+			};
+			Runnable completed = () -> {
+				StringJoiner sj = new StringJoiner("\n");
+				compounds.forEach(compound -> sj.add(compound.toString(strategy)));
+				cmpInputTextArea.setText(sj.toString());
+				cmpInputTextArea.setCaretPosition(0);
+			};
+			compoundRulesExtractorWorker = new CompoundRulesWorker(backbone.getDicParser(), backbone.getWordGenerator(), productionReader, completed);
+			compoundRulesExtractorWorker.addPropertyChangeListener(this);
+			compoundRulesExtractorWorker.execute();
+		}
+	}
+
+
+	private void checkHyphenationCorrectness(){
+		if(hypCorrectnessWorker == null || hypCorrectnessWorker.isDone()){
+			try{
+				hypCorrectnessWorker = new HyphenationCorrectnessWorker(backbone.getAffParser().getAffixData().getLanguage(),
+					backbone.getDicParser(), backbone.getHyphenator(), backbone.getWordGenerator());
+				hypCorrectnessWorker.addPropertyChangeListener(this);
+				hypCorrectnessWorker.execute();
+
+				hypCheckCorrectnessMenuItem.setEnabled(false);
+				
+				mainProgressBar.setValue(0);
+			}
+			catch(IOException e){
+				LOGGER.warn("Cannot instantiate Hyphenation correctness worker", e);
+			}
+		}
+	}
+
+
+	private void updateSynonyms(){
+		ThesaurusTableModel dm = (ThesaurusTableModel)theTable.getModel();
+		dm.fireTableDataChanged();
+	}
+
+
+
+	@Override
+	public void clearAffixParser(){
+		clearDictionaryParser();
+
+
+		//update rule reduced dialog:
+		rulesReducerDialog.reload();
+	}
+
+	@Override
+	public void clearHyphenationParser(){
+		clearHyphenationFields();
+
+		hypMenu.setEnabled(false);
+		hypStatisticsMenuItem.setEnabled(false);
+		setTabbedPaneEnable(mainTabbedPane, hypLayeredPane, false);
+	}
+
+	private void clearHyphenationFields(){
+		formerHyphenationText = null;
+
+		hypWordTextField.setText(null);
+		hypSyllabationOutputLabel.setText(null);
+		hypSyllabesCountOutputLabel.setText(null);
+		hypRulesOutputLabel.setText(null);
+		hypAddRuleTextField.setText(null);
+		hypAddRuleLevelComboBox.setEnabled(false);
+		hypAddRuleButton.setEnabled(false);
+		hypAddRuleSyllabationOutputLabel.setText(null);
+		hypAddRuleSyllabesCountOutputLabel.setText(null);
+	}
+
+	@Override
+	public void clearDictionaryParser(){
+		clearDictionaryFields();
+		clearDictionaryCompoundFields();
+
+		setTabbedPaneEnable(mainTabbedPane, dicLayeredPane, false);
+		setTabbedPaneEnable(mainTabbedPane, cmpLayeredPane, false);
+
+		//disable menu
+		dicMenu.setEnabled(false);
+		filCreatePackageMenuItem.setEnabled(false);
+		dicInputTextField.requestFocusInWindow();
+	}
+
+	private void clearDictionaryFields(){
+		clearOutputTable(dicTable);
+		totalProductionsOutputLabel.setText(StringUtils.EMPTY);
+		clearOutputTable(cmpTable);
+
+		formerInputText = null;
+		dicInputTextField.setText(null);
+	}
+
+	private void clearDictionaryCompoundFields(){
+		cmpInputComboBox.setEnabled(true);
+		cmpInputTextArea.setText(null);
+		cmpInputTextArea.setEnabled(true);
+		cmpLoadInputButton.setEnabled(true);
+	}
+
+	public void clearOutputTable(JTable table){
+		HunspellerTableModel<?> dm = (HunspellerTableModel<?>)table.getModel();
+		dm.clear();
+	}
+
+	@Override
+	public void clearAidParser(){
+		dicRuleTagsAidComboBox.removeAllItems();
+		cmpRuleTagsAidComboBox.removeAllItems();
+	}
+
+	@Override
+	public void clearThesaurusParser(){
+		ThesaurusTableModel dm = (ThesaurusTableModel)theTable.getModel();
+		dm.setSynonyms(null);
+
+		theMenu.setEnabled(false);
+		setTabbedPaneEnable(mainTabbedPane, theLayeredPane, false);
+	}
+
+
+	private void clearResultTextArea(){
+		parsingResultTextArea.setText(null);
+	}
+
+	@Override
+	public void onUndoChange(boolean canUndo){
+		theUndoButton.setEnabled(canUndo);
+	}
+
+	@Override
+	public void onRedoChange(boolean canRedo){
+		theRedoButton.setEnabled(canRedo);
+	}
+
+	@Override
+	public void propertyChange(PropertyChangeEvent evt){
+		switch(evt.getPropertyName()){
+			case "progress":
+				int progress = (int)evt.getNewValue();
+				mainProgressBar.setValue(progress);
+				break;
+
+			case "state":
+				SwingWorker.StateValue stateValue = (SwingWorker.StateValue)evt.getNewValue();
+				if(stateValue == SwingWorker.StateValue.DONE){
+					Runnable menuItemEnabler = enableComponentFromWorker.get(((WorkerBase<?, ?>)evt.getSource()).getWorkerName());
+					if(menuItemEnabler != null)
+						menuItemEnabler.run();
+				}
+				break;
+
+			default:
+		}
+	}
+
+	private void writeObject(ObjectOutputStream os) throws IOException{
+		throw new NotSerializableException(getClass().getName());
+	}
+
+	private void readObject(ObjectInputStream is) throws IOException{
+		throw new NotSerializableException(getClass().getName());
+	}
+
+
+	public static void main(String[] args){
+		try{
+			String lookAndFeelName = UIManager.getSystemLookAndFeelClassName();
+			UIManager.setLookAndFeel(lookAndFeelName);
+		}
+		catch(ClassNotFoundException | InstantiationException | IllegalAccessException | UnsupportedLookAndFeelException e){
+			LOGGER.error(null, e);
+		}
+
+		//create and display the form
+		EventQueue.invokeLater(() -> (new HunspellerFrame()).setVisible(true));
+	}
+
+   // Variables declaration - do not modify//GEN-BEGIN:variables
+   private javax.swing.JComboBox<String> cmpInputComboBox;
+   private javax.swing.JLabel cmpInputLabel;
+   private javax.swing.JScrollPane cmpInputScrollPane;
+   private javax.swing.JTextArea cmpInputTextArea;
+   private javax.swing.JLayeredPane cmpLayeredPane;
+   private javax.swing.JButton cmpLoadInputButton;
+   private javax.swing.JComboBox<String> cmpRuleTagsAidComboBox;
+   private javax.swing.JLabel cmpRuleTagsAidLabel;
+   private javax.swing.JScrollPane cmpScrollPane;
+   private javax.swing.JTable cmpTable;
+   private javax.swing.JMenuItem dicCheckCorrectnessMenuItem;
+   private javax.swing.JPopupMenu.Separator dicDuplicatesSeparator;
+   private javax.swing.JMenuItem dicExtractDuplicatesMenuItem;
+   private javax.swing.JMenuItem dicExtractMinimalPairsMenuItem;
+   private javax.swing.JMenuItem dicExtractWordlistMenuItem;
+   private javax.swing.JMenuItem dicExtractWordlistPlainTextMenuItem;
+   private javax.swing.JLabel dicInputLabel;
+   private javax.swing.JTextField dicInputTextField;
+   private javax.swing.JLayeredPane dicLayeredPane;
+   private javax.swing.JMenu dicMenu;
+   private javax.swing.JComboBox<String> dicRuleTagsAidComboBox;
+   private javax.swing.JLabel dicRuleTagsAidLabel;
+   private javax.swing.JMenuItem dicRulesReducerMenuItem;
+   private javax.swing.JScrollPane dicScrollPane;
+   private javax.swing.JMenuItem dicSortDictionaryMenuItem;
+   private javax.swing.JMenuItem dicStatisticsMenuItem;
+   private javax.swing.JPopupMenu.Separator dicStatisticsSeparator;
+   private javax.swing.JTable dicTable;
+   private javax.swing.JMenuItem dicWordCountMenuItem;
+   private javax.swing.JMenuItem filCreatePackageMenuItem;
+   private javax.swing.JMenuItem filEmptyRecentFilesMenuItem;
+   private javax.swing.JMenuItem filExitMenuItem;
+   private javax.swing.JMenu filMenu;
+   private javax.swing.JMenuItem filOpenAFFMenuItem;
+   private javax.swing.JPopupMenu.Separator filRecentFilesSeparator;
+   private javax.swing.JPopupMenu.Separator filSeparator;
+   private javax.swing.JMenuItem hlpAboutMenuItem;
+   private javax.swing.JMenu hlpMenu;
+   private javax.swing.JButton hypAddRuleButton;
+   private javax.swing.JLabel hypAddRuleLabel;
+   private javax.swing.JComboBox<String> hypAddRuleLevelComboBox;
+   private javax.swing.JLabel hypAddRuleSyllabationLabel;
+   private javax.swing.JLabel hypAddRuleSyllabationOutputLabel;
+   private javax.swing.JLabel hypAddRuleSyllabesCountLabel;
+   private javax.swing.JLabel hypAddRuleSyllabesCountOutputLabel;
+   private javax.swing.JTextField hypAddRuleTextField;
+   private javax.swing.JMenuItem hypCheckCorrectnessMenuItem;
+   private javax.swing.JPopupMenu.Separator hypDuplicatesSeparator;
+   private javax.swing.JLayeredPane hypLayeredPane;
+   private javax.swing.JMenu hypMenu;
+   private javax.swing.JLabel hypRulesLabel;
+   private javax.swing.JLabel hypRulesOutputLabel;
+   private javax.swing.JMenuItem hypStatisticsMenuItem;
+   private javax.swing.JLabel hypSyllabationLabel;
+   private javax.swing.JLabel hypSyllabationOutputLabel;
+   private javax.swing.JLabel hypSyllabesCountLabel;
+   private javax.swing.JLabel hypSyllabesCountOutputLabel;
+   private javax.swing.JLabel hypWordLabel;
+   private javax.swing.JTextField hypWordTextField;
+   private javax.swing.JComboBox<String> limitComboBox;
+   private javax.swing.JLabel limitLabel;
+   private javax.swing.JMenuBar mainMenuBar;
+   private javax.swing.JProgressBar mainProgressBar;
+   private javax.swing.JTabbedPane mainTabbedPane;
+   private javax.swing.JScrollPane parsingResultScrollPane;
+   private javax.swing.JTextArea parsingResultTextArea;
+   private javax.swing.JButton theAddButton;
+   private javax.swing.JMenuItem theFindDuplicatesMenuItem;
+   private javax.swing.JLayeredPane theLayeredPane;
+   private javax.swing.JLabel theMeaningsLabel;
+   private javax.swing.JTextField theMeaningsTextField;
+   private javax.swing.JMenu theMenu;
+   private javax.swing.JButton theRedoButton;
+   private javax.swing.JScrollPane theScrollPane;
+   private javax.swing.JLabel theSynonymsRecordedLabel;
+   private javax.swing.JLabel theSynonymsRecordedOutputLabel;
+   private javax.swing.JTable theTable;
+   private javax.swing.JButton theUndoButton;
+   private javax.swing.JLabel totalProductionsLabel;
+   private javax.swing.JLabel totalProductionsOutputLabel;
+   // End of variables declaration//GEN-END:variables
+
+}