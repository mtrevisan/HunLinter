--- conflicted
+++ resolved
@@ -1,425 +1,421 @@
-package unit731.hunspeller.languages.vec;
-
-import java.io.File;
-import java.nio.charset.Charset;
-import java.text.MessageFormat;
-import java.util.Arrays;
-import java.util.Collections;
-import java.util.HashMap;
-import java.util.HashSet;
-import java.util.List;
-import java.util.Locale;
-import java.util.Map;
-import java.util.Set;
-import java.util.regex.Matcher;
-import java.util.regex.Pattern;
-import unit731.hunspeller.languages.Orthography;
-import unit731.hunspeller.parsers.dictionary.DictionaryParser;
-import unit731.hunspeller.parsers.dictionary.AffixEntry;
-import unit731.hunspeller.parsers.dictionary.DictionaryEntry;
-import unit731.hunspeller.parsers.dictionary.RuleProductionEntry;
-import unit731.hunspeller.parsers.dictionary.WordGenerator;
-import unit731.hunspeller.parsers.hyphenation.Hyphenation;
-import unit731.hunspeller.parsers.hyphenation.HyphenationParser;
-import unit731.hunspeller.parsers.strategies.FlagParsingStrategy;
-import unit731.hunspeller.services.PatternService;
-
-
-public class DictionaryParserVEC extends DictionaryParser{
-
-	private static final String VANISHING_EL = "ƚ";
-	private static final String START_TAGS = "/[^\\t\\n]*";
-
-	private static final String ADJECTIVE_FIRST_CLASS_RULE = "B0";
-	private static final String ADJECTIVE_SECOND_CLASS_RULE = "C0";
-	private static final String ADJECTIVE_THIRD_CLASS_RULE = "D0";
-	private static final String PLURAL_NOUN_MASCULINE_RULE = "T0";
-	private static final String VARIANT_TRANSFORMATIONS_RULE = "T2";
-	private static final String METAPHONESIS_RULE = "mf";
-	private static final String DIMINUTIVE_ETO_RULE_NON_VANISHING_EL = "&0";
-	private static final String DIMINUTIVE_ETO_RULE_VANISHING_EL = "&1";
-	private static final String DIMINUTIVE_EL_RULE_NON_VANISHING_EL = "[0";
-	private static final String DIMINUTIVE_EL_RULE_VANISHING_EL = "[1";
-	private static final String AUGMENTATIVE_OTO_RULE_NON_VANISHING_EL = "(0";
-	private static final String AUGMENTATIVE_OTO_RULE_VANISHING_EL = "(1";
-	private static final String AUGMENTATIVE_ON_RULE_NON_VANISHING_EL = ")0";
-	private static final String AUGMENTATIVE_ON_RULE_VANISHING_EL = ")1";
-	private static final String PEJORATIVE_ATO_RULE = "§0";
-	private static final String PEJORATIVE_ATHO_RULE_NON_VANISHING_EL = "<0";
-	private static final String PEJORATIVE_ATHO_RULE_VANISHING_EL = "<1";
-	private static final String NORTHERN_PLURAL_ACCENTED_RULE = "U0";
-	private static final String COLLECTIVE_NOUNS_RULE = "Y0";
-	private static final String FINAL_SONORIZATION_RULE = "I0";
-
-	private static final Matcher MISMATCHED_VARIANTS = PatternService.matcher("ƚ[^ŧđ]*[ŧđ]|[ŧđ][^ƚ]*ƚ");
-	private static final Matcher NON_VANISHING_EL = PatternService.matcher("(^|[aàeèéiíoòóuúAÀEÈÉIÍOÒÓUÚʼ-])l([aàeèéiíoòóuúAÀEÈÉIÍOÒÓUÚʼ-]|$)");
-	private static final Matcher VANISHING_EL_NEAR_CONSONANT = PatternService.matcher("[^aàeèéiíoòóuúAÀEÈÉIÍOÒÓUÚʼ-]ƚ|ƚ[^aàeèéiíoòóuúAÀEÈÉIÍOÒÓUÚʼ]");
-
-	private static final Matcher L_BETWEEN_VOWELS = PatternService.matcher("l i l$");
-//	private static final Matcher D_BETWEEN_VOWELS = PatternService.matcher("d[ou]ra? [ou]ra?\\/[^ ]+ \\[aei\\]d[ou]ra?$");
-	private static final Matcher CIJJHNHIV = PatternService.matcher("[ci" + GraphemeVEC.JJH_PHONEME + "ɉñ]j[aàeèéiíoòóuú]");
-//	private static final Matcher CIUI = PatternService.matcher("ciuí$");
-
-	private static final Pattern REGEX_PATTERN_HYPHEN_MINUS = PatternService.pattern(HyphenationParser.HYPHEN_MINUS);
-
-	private static final String NON_VANISHING_L = "(^l|[aeiouàèéíòóú]l)[aeiouàèéíòóú][^ƚ/]*" + START_TAGS;
-	private static final String NON_VANISHING_L_NOT_ENDING_IN_A = "(^l|[aeiouàèéíòóú]l)[aeiouàèéíòóú][^ƚ/]*[^a]" + START_TAGS;
-	private static final String VANISHING_L = "ƚ[^/]+" + START_TAGS;
-	private static final String VANISHING_L_NOT_ENDING_IN_A = "ƚ[^/]*[^a]" + START_TAGS;
-
-	private static final Matcher CAN_HAVE_METAPHONESIS = PatternService.matcher("([eo]([dđkƚñstŧxv]o|nt[eo]|[lnr])|o[lr][kd]o|orse|exe)$");
-	private static final Matcher HAS_PLURAL = PatternService.matcher("[^i]" + START_TAGS + "T0|[^aie]" + START_TAGS + "B0|[^ieo]" + START_TAGS
-		+ "C0|[^aio]" + START_TAGS + ADJECTIVE_THIRD_CLASS_RULE);
-	private static final Matcher MISSING_PLURAL_AFTER_N_OR_L = PatternService.matcher("^[^ƚ]*[eaouèàòéóú][ln]\\/[^ZUu\\t]+\\t");
-	private static final Matcher ENDS_IN_MAN = PatternService.matcher("man\\/");
-
-	private static final Map<Matcher, String> MISMATCH_CHECKS = new HashMap<>();
-	private static final String CANNOT_USE_RULE_WITH_VANISHING_EL = "Cannot use {0} rule with vanishing el, use {1}";
-	private static final String CANNOT_USE_RULE_WITH_NON_VANISHING_EL = "Cannot use {0} rule with non-vanishing el, use {1}";
-	static{
-		MISMATCH_CHECKS.put(PatternService.matcher(VANISHING_L + "r0"),
-			MessageFormat.format(CANNOT_USE_RULE_WITH_VANISHING_EL, "r0", "r1"));
-		MISMATCH_CHECKS.put(PatternService.matcher(NON_VANISHING_L + "r1"),
-			MessageFormat.format(CANNOT_USE_RULE_WITH_NON_VANISHING_EL, "r1", "r0"));
-		MISMATCH_CHECKS.put(PatternService.matcher(VANISHING_L + "s1"),
-			MessageFormat.format(CANNOT_USE_RULE_WITH_VANISHING_EL, "s1", "s2"));
-		MISMATCH_CHECKS.put(PatternService.matcher(NON_VANISHING_L + "s2"),
-			MessageFormat.format(CANNOT_USE_RULE_WITH_NON_VANISHING_EL, "s2", "s1"));
-		MISMATCH_CHECKS.put(PatternService.matcher(VANISHING_L + "W0"),
-			MessageFormat.format(CANNOT_USE_RULE_WITH_VANISHING_EL, "W0", "W1"));
-		MISMATCH_CHECKS.put(PatternService.matcher(NON_VANISHING_L + "W1"),
-			MessageFormat.format(CANNOT_USE_RULE_WITH_NON_VANISHING_EL, "W1", "W0"));
-		MISMATCH_CHECKS.put(PatternService.matcher(VANISHING_L_NOT_ENDING_IN_A + DIMINUTIVE_ETO_RULE_NON_VANISHING_EL),
-			MessageFormat.format(CANNOT_USE_RULE_WITH_VANISHING_EL, "&0", "&1"));
-		MISMATCH_CHECKS.put(PatternService.matcher(NON_VANISHING_L_NOT_ENDING_IN_A + DIMINUTIVE_ETO_RULE_VANISHING_EL),
-			MessageFormat.format(CANNOT_USE_RULE_WITH_NON_VANISHING_EL, "&1", "&0"));
-		MISMATCH_CHECKS.put(PatternService.matcher(VANISHING_L_NOT_ENDING_IN_A + "\\[0"),
-			MessageFormat.format(CANNOT_USE_RULE_WITH_VANISHING_EL, "[0", "[1"));
-		MISMATCH_CHECKS.put(PatternService.matcher(NON_VANISHING_L_NOT_ENDING_IN_A + "\\[1"),
-			MessageFormat.format(CANNOT_USE_RULE_WITH_NON_VANISHING_EL, "[1", "[0"));
-		MISMATCH_CHECKS.put(PatternService.matcher(VANISHING_L_NOT_ENDING_IN_A + "\\(0"),
-			MessageFormat.format(CANNOT_USE_RULE_WITH_VANISHING_EL, "(0", "(1"));
-		MISMATCH_CHECKS.put(PatternService.matcher(NON_VANISHING_L_NOT_ENDING_IN_A + "\\(1"),
-			MessageFormat.format(CANNOT_USE_RULE_WITH_NON_VANISHING_EL, "(1", "(0"));
-		MISMATCH_CHECKS.put(PatternService.matcher(VANISHING_L_NOT_ENDING_IN_A + "\\)0"),
-			MessageFormat.format(CANNOT_USE_RULE_WITH_VANISHING_EL, ")0", ")1"));
-		MISMATCH_CHECKS.put(PatternService.matcher(NON_VANISHING_L_NOT_ENDING_IN_A + "\\)1"),
-			MessageFormat.format(CANNOT_USE_RULE_WITH_NON_VANISHING_EL, ")1", ")0"));
-		MISMATCH_CHECKS.put(PatternService.matcher(VANISHING_L_NOT_ENDING_IN_A + "<0"),
-			MessageFormat.format(CANNOT_USE_RULE_WITH_VANISHING_EL, "<0", "<1"));
-		MISMATCH_CHECKS.put(PatternService.matcher("[đŧ][^/]*[^a]" + START_TAGS + "<1"), "Cannot use <1 rule with đ or ŧ, use <0");
-	}
-
-	private static final Set<List<String>> ADJECTIVE_FIRST_CLASS_MISMATCH_CHECKS = new HashSet<>();
-	private static final String WORD_WITH_RULE_CANNOT_HAVE = "Word with rule {0} cannot have rule {1}";
-	static{
-		ADJECTIVE_FIRST_CLASS_MISMATCH_CHECKS.add(Arrays.asList(DIMINUTIVE_ETO_RULE_NON_VANISHING_EL, DIMINUTIVE_ETO_RULE_VANISHING_EL,
-			MessageFormat.format(WORD_WITH_RULE_CANNOT_HAVE, "B0", "&0 or &1")));
-		ADJECTIVE_FIRST_CLASS_MISMATCH_CHECKS.add(Arrays.asList(DIMINUTIVE_EL_RULE_NON_VANISHING_EL, DIMINUTIVE_EL_RULE_VANISHING_EL,
-			MessageFormat.format(WORD_WITH_RULE_CANNOT_HAVE, "B0", "[0 or [1")));
-		ADJECTIVE_FIRST_CLASS_MISMATCH_CHECKS.add(Arrays.asList(AUGMENTATIVE_OTO_RULE_NON_VANISHING_EL, AUGMENTATIVE_OTO_RULE_VANISHING_EL,
-			MessageFormat.format(WORD_WITH_RULE_CANNOT_HAVE, "B0", "(0 or (1")));
-		ADJECTIVE_FIRST_CLASS_MISMATCH_CHECKS.add(Arrays.asList(AUGMENTATIVE_ON_RULE_NON_VANISHING_EL, AUGMENTATIVE_ON_RULE_VANISHING_EL,
-			MessageFormat.format(WORD_WITH_RULE_CANNOT_HAVE, "B0", ")0 or )1")));
-		ADJECTIVE_FIRST_CLASS_MISMATCH_CHECKS.add(Arrays.asList(PEJORATIVE_ATO_RULE,
-			MessageFormat.format(WORD_WITH_RULE_CANNOT_HAVE, "B0", "§0")));
-		ADJECTIVE_FIRST_CLASS_MISMATCH_CHECKS.add(Arrays.asList(COLLECTIVE_NOUNS_RULE,
-			MessageFormat.format(WORD_WITH_RULE_CANNOT_HAVE, "B0", "Y0")));
-		ADJECTIVE_FIRST_CLASS_MISMATCH_CHECKS.add(Arrays.asList(PEJORATIVE_ATHO_RULE_NON_VANISHING_EL, PEJORATIVE_ATHO_RULE_VANISHING_EL,
-			MessageFormat.format(WORD_WITH_RULE_CANNOT_HAVE, "B0", "<0 or <1")));
-	}
-
-	//also V0/)0 - &0/&1
-	private static final Set<List<String>> VARIANT_TRANSFORMATION_MISMATCH_CHECKS = new HashSet<>();
-	static{
-		VARIANT_TRANSFORMATION_MISMATCH_CHECKS.add(Arrays.asList("V0",
-			MessageFormat.format(WORD_WITH_RULE_CANNOT_HAVE, "T2", "V0")));
-		VARIANT_TRANSFORMATION_MISMATCH_CHECKS.add(Arrays.asList("v0",
-			MessageFormat.format(WORD_WITH_RULE_CANNOT_HAVE, "T2", "v0")));
-		VARIANT_TRANSFORMATION_MISMATCH_CHECKS.add(Arrays.asList("T1",
-			MessageFormat.format(WORD_WITH_RULE_CANNOT_HAVE, "T2", "T1")));
-		VARIANT_TRANSFORMATION_MISMATCH_CHECKS.add(Arrays.asList(DIMINUTIVE_ETO_RULE_NON_VANISHING_EL, DIMINUTIVE_ETO_RULE_VANISHING_EL,
-			MessageFormat.format(WORD_WITH_RULE_CANNOT_HAVE, "T2", "&0 or &1")));
-		VARIANT_TRANSFORMATION_MISMATCH_CHECKS.add(Arrays.asList(AUGMENTATIVE_ON_RULE_NON_VANISHING_EL, AUGMENTATIVE_ON_RULE_VANISHING_EL,
-			MessageFormat.format(WORD_WITH_RULE_CANNOT_HAVE, "T2", ")0 or )1")));
-	}
-
-	public static final String POS_PROPER_NOUN = "proper_noun";
-	public static final String POS_NOUN = "noun";
-	public static final String POS_ADJECTIVE = "adjective";
-	public static final String POS_ADJECTIVE_POSSESSIVE = "adjective_possessive";
-	public static final String POS_ADJECTIVE_DEMONSTRATIVE = "adjective_demonstrative";
-	public static final String POS_ADJECTIVE_IDENTIFICATIVE = "adjective_identificative";
-	public static final String POS_ADJECTIVE_INTERROGATIVE = "adjective_interrogative";
-	public static final String POS_QUANTIFIER = "quantifier";
-	public static final String POS_VERB = "verb";
-	public static final String POS_ARTICLE = "article";
-	public static final String POS_PRONOUN = "pronoun";
-	public static final String POS_PREPOSITION = "preposition";
-	public static final String POS_ADVERB = "adverb";
-	public static final String POS_CONJUNCTION = "conjunction";
-	public static final String POS_NUMERAL_LATIN = "numeral_latin";
-	public static final String POS_INTERJECTION = "interjection";
-	public static final String POS_UNIT_OF_MEASURE = "unit_of_measure";
-
-	private static final Set<String> PART_OF_SPEECH = new HashSet<>(Arrays.asList(POS_NOUN, POS_PROPER_NOUN, POS_VERB, POS_ADJECTIVE,
-		POS_ADJECTIVE_POSSESSIVE, POS_ADJECTIVE_DEMONSTRATIVE, POS_ADJECTIVE_IDENTIFICATIVE, POS_ADJECTIVE_INTERROGATIVE, POS_QUANTIFIER,
-		POS_NUMERAL_LATIN, "numeral_cardenal", "numeral_ordenal", "numeral_collective", "numeral_fractional", "numeral_multiplicative",
-		POS_ARTICLE, POS_PRONOUN, POS_PREPOSITION, POS_ADVERB, POS_CONJUNCTION, "prefix", POS_INTERJECTION, POS_UNIT_OF_MEASURE));
-	private static final Set<String> INFLECTIONAL_SUFFIX = new HashSet<>(Arrays.asList("singular_masculine", "singular_femenine", "plural",
-		"plural_masculine", "plural_femenine", "procomplementar", "interrogative", "second_singular", "second_plural"));
-	private static final Set<String> TERMINAL_SUFFIX = new HashSet<>(Arrays.asList("indicative_present", "indicative_imperfect",
-		"indicative_future", "subjunctive_present", "subjunctive_imperfect", "conditional_present", "imperative_present", "infinitive_simple",
-		"gerund_simple", "participle_active", "participle_passive", "participle_perfect", "participle_perfect_strong", "participle_imperfect"));
-
-	private static final Map<String, Set<String>> DATA_FIELDS = new HashMap<>();
-	static{
-		DATA_FIELDS.put(WordGenerator.TAG_PART_OF_SPEECH, PART_OF_SPEECH);
-		DATA_FIELDS.put(WordGenerator.TAG_INFLECTIONAL_SUFFIX, INFLECTIONAL_SUFFIX);
-		DATA_FIELDS.put(WordGenerator.TAG_TERMINAL_SUFFIX, TERMINAL_SUFFIX);
-		DATA_FIELDS.put(WordGenerator.TAG_STEM, null);
-		DATA_FIELDS.put(WordGenerator.TAG_ALLOMORPH, null);
-	}
-
-	private static final List<String> UNSYLLABABLE_INTERJECTIONS = Arrays.asList("brr", "ehh", "mh", "ohh", "ssh");
-
-	private static final int MINIMAL_PAIR_MINIMUM_LENGTH = 3;
-
-
-	private final Orthography orthography = OrthographyVEC.getInstance();
-
-
-	public DictionaryParserVEC(File dicFile, WordGenerator wordGenerator, Charset charset){
-		super(dicFile, wordGenerator, charset);
-	}
-
-	@Override
-	public void checkProduction(RuleProductionEntry production, FlagParsingStrategy strategy) throws IllegalArgumentException{
-		try{
-			if(!production.hasDataFields())
-				throw new IllegalArgumentException("Line does not contains any data fields");
-
-			dataFieldCheck(production);
-
-			vanishingElCheck(production);
-
-			incompatibilityCheck(production);
-
-			String derivedWord = production.getWord();
-
-			String derivedWordWithoutDataFields = derivedWord + strategy.joinRuleFlags(production.getRuleFlags());
-			if(production.hasRuleFlags() && !production.isPartOfSpeech(POS_VERB) && !production.isPartOfSpeech(POS_ADVERB)){
-				metaphonesisCheck(production, derivedWordWithoutDataFields);
-
-				northernPluralCheck(production, derivedWordWithoutDataFields);
-			}
-
-			mismatchCheck(derivedWordWithoutDataFields);
-
-			finalSonorizationCheck(production);
-
-			String[] splittedWords = PatternService.split(derivedWord, REGEX_PATTERN_HYPHEN_MINUS);
-			for(String subword : splittedWords){
-				accentCheck(subword, production);
-
-				ciuiCheck(subword, production);
-			}
-
-			syllabationCheck(production, derivedWord);
-		}
-		catch(IllegalArgumentException e){
-			String message = e.getMessage();
-			String rulesSequence = production.getRulesSequence();
-			if(rulesSequence.length() > 0)
-				message += " (via " + rulesSequence + ")";
-			throw new IllegalArgumentException(message);
-		}
-	}
-
-	private void dataFieldCheck(RuleProductionEntry production) throws IllegalArgumentException{
-		String[] dataFields = production.getDataFields();
-		if(dataFields != null)
-			for(String dataField : dataFields){
-				if(dataField.length() < 4)
-					throw new IllegalArgumentException("Word " + production.getWord() + " has an invalid Data Field prefix: " + dataField);
-
-				String dataFieldPrefix = dataField.substring(0, 3);
-				if(!DATA_FIELDS.containsKey(dataFieldPrefix))
-					throw new IllegalArgumentException("Word " + production.getWord() + " has an unknown Data Field prefix: " + dataField);
-
-				Set<String> dataFieldTypes = DATA_FIELDS.get(dataFieldPrefix);
-				if(dataFieldTypes != null && !dataFieldTypes.contains(dataField.substring(3)))
-					throw new IllegalArgumentException("Word " + production.getWord() + " has an unknown Data Field value: " + dataField);
-			}
-	}
-
-	private void vanishingElCheck(RuleProductionEntry production) throws IllegalArgumentException{
-		String derivedWord = production.getWord();
-		if(derivedWord.contains(VANISHING_EL) && PatternService.find(derivedWord, NON_VANISHING_EL))
-			throw new IllegalArgumentException("Word with a vanishing el cannot contain non vanishing el, " + derivedWord);
-		if(PatternService.find(derivedWord, MISMATCHED_VARIANTS))
-			throw new IllegalArgumentException("Word with a vanishing el cannot contain characters from another variant, " + derivedWord);
-		if(PatternService.find(derivedWord, VANISHING_EL_NEAR_CONSONANT))
-			throw new IllegalArgumentException("Word with a vanishing el near a consonant, " + derivedWord);
-		if(derivedWord.contains(VANISHING_EL) && production.containsRuleFlag(NORTHERN_PLURAL_ACCENTED_RULE))
-			throw new IllegalArgumentException("Word with a vanishing el cannot contain rule U0, " + derivedWord);
-	}
-
-	private void incompatibilityCheck(RuleProductionEntry production) throws IllegalArgumentException{
-		commonIncompatibilityCheck(production, ADJECTIVE_FIRST_CLASS_RULE, ADJECTIVE_FIRST_CLASS_MISMATCH_CHECKS);
-		commonIncompatibilityCheck(production, VARIANT_TRANSFORMATIONS_RULE, VARIANT_TRANSFORMATION_MISMATCH_CHECKS);
-	}
-
-	private void commonIncompatibilityCheck(RuleProductionEntry production, String ruleFlag, Set<List<String>> checks)
-			throws IllegalArgumentException{
-		if(production.containsRuleFlag(ruleFlag))
-			for(List<String> key : checks){
-				int size = key.size() - 1;
-				for(int i = 0; i < size; i ++)
-					if(production.containsRuleFlag(key.get(i)))
-						throw new IllegalArgumentException(key.get(size) + " for word " + production.getWord());
-			}
-	}
-
-	private void metaphonesisCheck(RuleProductionEntry production, String line) throws IllegalArgumentException{
-		if(!production.isPartOfSpeech(POS_PROPER_NOUN) && !production.isPartOfSpeech(POS_ARTICLE)){
-			boolean canHaveMetaphonesis = PatternService.find(production.getWord(), CAN_HAVE_METAPHONESIS);
-			boolean hasMetaphonesisFlag = production.containsRuleFlag(METAPHONESIS_RULE);
-			if(canHaveMetaphonesis ^ hasMetaphonesisFlag){
-				boolean hasPluralFlag = PatternService.find(line, HAS_PLURAL);
-				if(canHaveMetaphonesis && hasPluralFlag)
-					throw new IllegalArgumentException("Metaphonesis missing for word " + line + ", add mf");
-				else if(!canHaveMetaphonesis && !hasPluralFlag)
-					throw new IllegalArgumentException("Metaphonesis not needed for word " + line + ", remove mf");
-			}
-		}
-	}
-
-	private void northernPluralCheck(RuleProductionEntry production, String line) throws IllegalArgumentException{
-		if(!production.isPartOfSpeech(POS_ARTICLE) && !production.isPartOfSpeech(POS_PRONOUN)
-				&& !PatternService.find(line, ENDS_IN_MAN)
-				&& PatternService.find(line, MISSING_PLURAL_AFTER_N_OR_L))
-			throw new IllegalArgumentException("Plural missing after n or l for word " + line + ", add "
-				+ (WordVEC.isStressed(PatternService.clear(line, PatternService.matcher(START_TAGS)))? "u0": "U0"));
-	}
-
-	private void mismatchCheck(String line) throws IllegalArgumentException{
-		Set<Matcher> keys = MISMATCH_CHECKS.keySet();
-		for(Matcher key : keys)
-			if(PatternService.find(line, key))
-				throw new IllegalArgumentException(MISMATCH_CHECKS.get(key) + " for word " + line);
-	}
-
-	private void finalSonorizationCheck(RuleProductionEntry production) throws IllegalArgumentException{
-		String word = production.getWord();
-		List<AffixEntry> appliedRules = production.getAppliedRules();
-<<<<<<< HEAD
-		if(word.length() > 2 && (appliedRules == null || appliedRules.size() < 2) //&& !production.hasProductionRule(AffixEntry.TYPE.PREFIX)
-=======
-		if(word.length() > 2 && (appliedRules == null || appliedRules.size() < 2) && false//!production.hasProductionRule(AffixEntry.TYPE.PREFIX)
->>>>>>> 1e922a2f
-				&& !production.hasProductionRule("G0") && !production.hasProductionRule("E0")
-				&& !production.hasProductionRule("G1") && !production.hasProductionRule("E1")
-				&& !word.contains(VANISHING_EL)
-				&& !production.isPartOfSpeech(POS_PROPER_NOUN) && !production.isPartOfSpeech(POS_ARTICLE) && !production.isPartOfSpeech(POS_VERB)
-				&& !production.hasProductionRule(ADJECTIVE_FIRST_CLASS_RULE)&& !production.hasProductionRule(PLURAL_NOUN_MASCULINE_RULE)
-				&& !production.hasProductionRule(ADJECTIVE_THIRD_CLASS_RULE) && !production.hasProductionRule(ADJECTIVE_SECOND_CLASS_RULE)
-				&& !production.hasProductionRule(VARIANT_TRANSFORMATIONS_RULE)){
-			DictionaryEntry entry = new DictionaryEntry(production, FINAL_SONORIZATION_RULE, wordGenerator.getFlagParsingStrategy());
-			List<RuleProductionEntry> productions = Collections.<RuleProductionEntry>emptyList();
-			try{
-				productions = wordGenerator.applyRules(entry);
-			}
-			catch(IllegalArgumentException e){
-				//no productions result from the application of the rule
-			}
-			int numberOfProductions = productions.size();
-
-			boolean hasRule = production.containsRuleFlag(FINAL_SONORIZATION_RULE);
-			if(hasRule && numberOfProductions == 0)
-				throw new IllegalArgumentException("Superfluous rule for word " + production.getWord() + ", remove " + FINAL_SONORIZATION_RULE);
-			else if(!hasRule && numberOfProductions > 1)
-				throw new IllegalArgumentException("Missing rule for word " + production.getWord() + ", add " + FINAL_SONORIZATION_RULE);
-		}
-	}
-
-	private void accentCheck(String subword, RuleProductionEntry production) throws IllegalArgumentException{
-//		if(WordVEC.hasMultipleAccents(subword))
-//			throw new IllegalArgumentException("Word " + production.getWord() + " cannot have multiple accents");
-
-		if(WordVEC.isStressed(subword) && !subword.equals(WordVEC.unmarkDefaultStress(subword))){
-			boolean elBetweenVowelsRemoval = false;
-			List<AffixEntry> appliedRules = production.getAppliedRules();
-			if(appliedRules != null)
-				for(AffixEntry appliedRule : appliedRules)
-					if(PatternService.find(appliedRule.toString(), L_BETWEEN_VOWELS)){
-						elBetweenVowelsRemoval = true;
-						break;
-					}
-			if(!elBetweenVowelsRemoval)
-				throw new IllegalArgumentException("Word " + production.getWord() + " cannot have an accent here");
-		}
-	}
-
-	private void ciuiCheck(String subword, RuleProductionEntry production) throws IllegalArgumentException{
-		if(!production.isPartOfSpeech(POS_NUMERAL_LATIN)){
-			String phonemizedSubword = GraphemeVEC.handleJHJWIUmlautPhonemes(subword);
-			if(PatternService.find(phonemizedSubword, CIJJHNHIV))
-				throw new IllegalArgumentException("Word " + production.getWord() + " cannot have [cijɉñ]iV");
-		}
-	}
-
-	private void syllabationCheck(RuleProductionEntry production, String derivedWord) throws IllegalArgumentException{
-		if(!production.isPartOfSpeech(POS_VERB) && !production.isPartOfSpeech(POS_NUMERAL_LATIN) && !production.isPartOfSpeech(POS_UNIT_OF_MEASURE)){
-			derivedWord = derivedWord.toLowerCase(Locale.ROOT);
-			if(!UNSYLLABABLE_INTERJECTIONS.contains(derivedWord)){
-				String correctedDerivedWord = hyphenationParser.correctOrthography(derivedWord);
-				if(!correctedDerivedWord.equals(derivedWord))
-					throw new IllegalArgumentException("Word " + derivedWord + " is mispelled (should be " + correctedDerivedWord + ")");
-			}
-
-			if(hyphenationParser != null && derivedWord.length() > 1 && !derivedWord.contains(HyphenationParser.HYPHEN_MINUS)
-					&& !production.isPartOfSpeech(POS_NUMERAL_LATIN)
-					&& !production.isPartOfSpeech(POS_UNIT_OF_MEASURE)
-					&& (!production.isPartOfSpeech(POS_INTERJECTION) || !UNSYLLABABLE_INTERJECTIONS.contains(derivedWord))){
-				Hyphenation hyphenation = hyphenationParser.hyphenate(derivedWord);
-				if(hyphenation.hasErrors())
-					throw new IllegalArgumentException("Word " + String.join(HyphenationParser.HYPHEN, hyphenation.getSyllabes())
-						+ " is not syllabable");
-			}
-		}
-	}
-
-
-	@Override
-	public boolean isConsonant(char chr){
-		return (WordVEC.CONSONANTS.indexOf(chr) >= 0);
-	}
-
-	@Override
-	public boolean shouldBeProcessedForMinimalPair(RuleProductionEntry production){
-		String word = production.getWord();
-		return (word.length() >= MINIMAL_PAIR_MINIMUM_LENGTH
-			&& word.indexOf('ƚ') < 0
-			&& word.indexOf('ɉ') < 0
-			&& (production.containsDataField(WordGenerator.TAG_PART_OF_SPEECH + POS_NOUN)
-			|| production.containsDataField(WordGenerator.TAG_PART_OF_SPEECH + POS_ADJECTIVE)
-			|| production.containsDataField(WordGenerator.TAG_PART_OF_SPEECH + POS_ADJECTIVE_POSSESSIVE)
-			|| production.containsDataField(WordGenerator.TAG_PART_OF_SPEECH + POS_ADJECTIVE_DEMONSTRATIVE)
-			|| production.containsDataField(WordGenerator.TAG_PART_OF_SPEECH + POS_ADJECTIVE_IDENTIFICATIVE)
-			|| production.containsDataField(WordGenerator.TAG_PART_OF_SPEECH + POS_ADJECTIVE_INTERROGATIVE)
-			|| production.containsDataField(WordGenerator.TAG_PART_OF_SPEECH + POS_QUANTIFIER)
-			|| production.containsDataField(WordGenerator.TAG_PART_OF_SPEECH + POS_PRONOUN)
-			|| production.containsDataField(WordGenerator.TAG_PART_OF_SPEECH + POS_PREPOSITION)
-			|| production.containsDataField(WordGenerator.TAG_PART_OF_SPEECH + POS_ADVERB)
-			|| production.containsDataField(WordGenerator.TAG_PART_OF_SPEECH + POS_CONJUNCTION)));
-	}
-
-	@Override
-	public String prepareTextForFilter(String text){
-		text = super.prepareTextForFilter(text);
-
-		return orthography.correctOrthography(text);
-	}
-
-}
+package unit731.hunspeller.languages.vec;
+
+import java.io.File;
+import java.nio.charset.Charset;
+import java.text.MessageFormat;
+import java.util.Arrays;
+import java.util.Collections;
+import java.util.HashMap;
+import java.util.HashSet;
+import java.util.List;
+import java.util.Locale;
+import java.util.Map;
+import java.util.Set;
+import java.util.regex.Matcher;
+import java.util.regex.Pattern;
+import unit731.hunspeller.languages.Orthography;
+import unit731.hunspeller.parsers.dictionary.DictionaryParser;
+import unit731.hunspeller.parsers.dictionary.AffixEntry;
+import unit731.hunspeller.parsers.dictionary.DictionaryEntry;
+import unit731.hunspeller.parsers.dictionary.RuleProductionEntry;
+import unit731.hunspeller.parsers.dictionary.WordGenerator;
+import unit731.hunspeller.parsers.hyphenation.Hyphenation;
+import unit731.hunspeller.parsers.hyphenation.HyphenationParser;
+import unit731.hunspeller.parsers.strategies.FlagParsingStrategy;
+import unit731.hunspeller.services.PatternService;
+
+
+public class DictionaryParserVEC extends DictionaryParser{
+
+	private static final String VANISHING_EL = "ƚ";
+	private static final String START_TAGS = "/[^\\t\\n]*";
+
+	private static final String ADJECTIVE_FIRST_CLASS_RULE = "B0";
+	private static final String ADJECTIVE_SECOND_CLASS_RULE = "C0";
+	private static final String ADJECTIVE_THIRD_CLASS_RULE = "D0";
+	private static final String PLURAL_NOUN_MASCULINE_RULE = "T0";
+	private static final String VARIANT_TRANSFORMATIONS_RULE = "T2";
+	private static final String METAPHONESIS_RULE = "mf";
+	private static final String DIMINUTIVE_ETO_RULE_NON_VANISHING_EL = "&0";
+	private static final String DIMINUTIVE_ETO_RULE_VANISHING_EL = "&1";
+	private static final String DIMINUTIVE_EL_RULE_NON_VANISHING_EL = "[0";
+	private static final String DIMINUTIVE_EL_RULE_VANISHING_EL = "[1";
+	private static final String AUGMENTATIVE_OTO_RULE_NON_VANISHING_EL = "(0";
+	private static final String AUGMENTATIVE_OTO_RULE_VANISHING_EL = "(1";
+	private static final String AUGMENTATIVE_ON_RULE_NON_VANISHING_EL = ")0";
+	private static final String AUGMENTATIVE_ON_RULE_VANISHING_EL = ")1";
+	private static final String PEJORATIVE_ATO_RULE = "§0";
+	private static final String PEJORATIVE_ATHO_RULE_NON_VANISHING_EL = "<0";
+	private static final String PEJORATIVE_ATHO_RULE_VANISHING_EL = "<1";
+	private static final String NORTHERN_PLURAL_ACCENTED_RULE = "U0";
+	private static final String COLLECTIVE_NOUNS_RULE = "Y0";
+	private static final String FINAL_SONORIZATION_RULE = "I0";
+
+	private static final Matcher MISMATCHED_VARIANTS = PatternService.matcher("ƚ[^ŧđ]*[ŧđ]|[ŧđ][^ƚ]*ƚ");
+	private static final Matcher NON_VANISHING_EL = PatternService.matcher("(^|[aàeèéiíoòóuúAÀEÈÉIÍOÒÓUÚʼ-])l([aàeèéiíoòóuúAÀEÈÉIÍOÒÓUÚʼ-]|$)");
+	private static final Matcher VANISHING_EL_NEAR_CONSONANT = PatternService.matcher("[^aàeèéiíoòóuúAÀEÈÉIÍOÒÓUÚʼ-]ƚ|ƚ[^aàeèéiíoòóuúAÀEÈÉIÍOÒÓUÚʼ]");
+
+	private static final Matcher L_BETWEEN_VOWELS = PatternService.matcher("l i l$");
+//	private static final Matcher D_BETWEEN_VOWELS = PatternService.matcher("d[ou]ra? [ou]ra?\\/[^ ]+ \\[aei\\]d[ou]ra?$");
+	private static final Matcher CIJJHNHIV = PatternService.matcher("[ci" + GraphemeVEC.JJH_PHONEME + "ɉñ]j[aàeèéiíoòóuú]");
+//	private static final Matcher CIUI = PatternService.matcher("ciuí$");
+
+	private static final Pattern REGEX_PATTERN_HYPHEN_MINUS = PatternService.pattern(HyphenationParser.HYPHEN_MINUS);
+
+	private static final String NON_VANISHING_L = "(^l|[aeiouàèéíòóú]l)[aeiouàèéíòóú][^ƚ/]*" + START_TAGS;
+	private static final String NON_VANISHING_L_NOT_ENDING_IN_A = "(^l|[aeiouàèéíòóú]l)[aeiouàèéíòóú][^ƚ/]*[^a]" + START_TAGS;
+	private static final String VANISHING_L = "ƚ[^/]+" + START_TAGS;
+	private static final String VANISHING_L_NOT_ENDING_IN_A = "ƚ[^/]*[^a]" + START_TAGS;
+
+	private static final Matcher CAN_HAVE_METAPHONESIS = PatternService.matcher("([eo]([dđkƚñstŧxv]o|nt[eo]|[lnr])|o[lr][kd]o|orse|exe)$");
+	private static final Matcher HAS_PLURAL = PatternService.matcher("[^i]" + START_TAGS + "T0|[^aie]" + START_TAGS + "B0|[^ieo]" + START_TAGS
+		+ "C0|[^aio]" + START_TAGS + ADJECTIVE_THIRD_CLASS_RULE);
+	private static final Matcher MISSING_PLURAL_AFTER_N_OR_L = PatternService.matcher("^[^ƚ]*[eaouèàòéóú][ln]\\/[^ZUu\\t]+\\t");
+	private static final Matcher ENDS_IN_MAN = PatternService.matcher("man\\/");
+
+	private static final Map<Matcher, String> MISMATCH_CHECKS = new HashMap<>();
+	private static final String CANNOT_USE_RULE_WITH_VANISHING_EL = "Cannot use {0} rule with vanishing el, use {1}";
+	private static final String CANNOT_USE_RULE_WITH_NON_VANISHING_EL = "Cannot use {0} rule with non-vanishing el, use {1}";
+	static{
+		MISMATCH_CHECKS.put(PatternService.matcher(VANISHING_L + "r0"),
+			MessageFormat.format(CANNOT_USE_RULE_WITH_VANISHING_EL, "r0", "r1"));
+		MISMATCH_CHECKS.put(PatternService.matcher(NON_VANISHING_L + "r1"),
+			MessageFormat.format(CANNOT_USE_RULE_WITH_NON_VANISHING_EL, "r1", "r0"));
+		MISMATCH_CHECKS.put(PatternService.matcher(VANISHING_L + "s1"),
+			MessageFormat.format(CANNOT_USE_RULE_WITH_VANISHING_EL, "s1", "s2"));
+		MISMATCH_CHECKS.put(PatternService.matcher(NON_VANISHING_L + "s2"),
+			MessageFormat.format(CANNOT_USE_RULE_WITH_NON_VANISHING_EL, "s2", "s1"));
+		MISMATCH_CHECKS.put(PatternService.matcher(VANISHING_L + "W0"),
+			MessageFormat.format(CANNOT_USE_RULE_WITH_VANISHING_EL, "W0", "W1"));
+		MISMATCH_CHECKS.put(PatternService.matcher(NON_VANISHING_L + "W1"),
+			MessageFormat.format(CANNOT_USE_RULE_WITH_NON_VANISHING_EL, "W1", "W0"));
+		MISMATCH_CHECKS.put(PatternService.matcher(VANISHING_L_NOT_ENDING_IN_A + DIMINUTIVE_ETO_RULE_NON_VANISHING_EL),
+			MessageFormat.format(CANNOT_USE_RULE_WITH_VANISHING_EL, "&0", "&1"));
+		MISMATCH_CHECKS.put(PatternService.matcher(NON_VANISHING_L_NOT_ENDING_IN_A + DIMINUTIVE_ETO_RULE_VANISHING_EL),
+			MessageFormat.format(CANNOT_USE_RULE_WITH_NON_VANISHING_EL, "&1", "&0"));
+		MISMATCH_CHECKS.put(PatternService.matcher(VANISHING_L_NOT_ENDING_IN_A + "\\[0"),
+			MessageFormat.format(CANNOT_USE_RULE_WITH_VANISHING_EL, "[0", "[1"));
+		MISMATCH_CHECKS.put(PatternService.matcher(NON_VANISHING_L_NOT_ENDING_IN_A + "\\[1"),
+			MessageFormat.format(CANNOT_USE_RULE_WITH_NON_VANISHING_EL, "[1", "[0"));
+		MISMATCH_CHECKS.put(PatternService.matcher(VANISHING_L_NOT_ENDING_IN_A + "\\(0"),
+			MessageFormat.format(CANNOT_USE_RULE_WITH_VANISHING_EL, "(0", "(1"));
+		MISMATCH_CHECKS.put(PatternService.matcher(NON_VANISHING_L_NOT_ENDING_IN_A + "\\(1"),
+			MessageFormat.format(CANNOT_USE_RULE_WITH_NON_VANISHING_EL, "(1", "(0"));
+		MISMATCH_CHECKS.put(PatternService.matcher(VANISHING_L_NOT_ENDING_IN_A + "\\)0"),
+			MessageFormat.format(CANNOT_USE_RULE_WITH_VANISHING_EL, ")0", ")1"));
+		MISMATCH_CHECKS.put(PatternService.matcher(NON_VANISHING_L_NOT_ENDING_IN_A + "\\)1"),
+			MessageFormat.format(CANNOT_USE_RULE_WITH_NON_VANISHING_EL, ")1", ")0"));
+		MISMATCH_CHECKS.put(PatternService.matcher(VANISHING_L_NOT_ENDING_IN_A + "<0"),
+			MessageFormat.format(CANNOT_USE_RULE_WITH_VANISHING_EL, "<0", "<1"));
+		MISMATCH_CHECKS.put(PatternService.matcher("[đŧ][^/]*[^a]" + START_TAGS + "<1"), "Cannot use <1 rule with đ or ŧ, use <0");
+	}
+
+	private static final Set<List<String>> ADJECTIVE_FIRST_CLASS_MISMATCH_CHECKS = new HashSet<>();
+	private static final String WORD_WITH_RULE_CANNOT_HAVE = "Word with rule {0} cannot have rule {1}";
+	static{
+		ADJECTIVE_FIRST_CLASS_MISMATCH_CHECKS.add(Arrays.asList(DIMINUTIVE_ETO_RULE_NON_VANISHING_EL, DIMINUTIVE_ETO_RULE_VANISHING_EL,
+			MessageFormat.format(WORD_WITH_RULE_CANNOT_HAVE, "B0", "&0 or &1")));
+		ADJECTIVE_FIRST_CLASS_MISMATCH_CHECKS.add(Arrays.asList(DIMINUTIVE_EL_RULE_NON_VANISHING_EL, DIMINUTIVE_EL_RULE_VANISHING_EL,
+			MessageFormat.format(WORD_WITH_RULE_CANNOT_HAVE, "B0", "[0 or [1")));
+		ADJECTIVE_FIRST_CLASS_MISMATCH_CHECKS.add(Arrays.asList(AUGMENTATIVE_OTO_RULE_NON_VANISHING_EL, AUGMENTATIVE_OTO_RULE_VANISHING_EL,
+			MessageFormat.format(WORD_WITH_RULE_CANNOT_HAVE, "B0", "(0 or (1")));
+		ADJECTIVE_FIRST_CLASS_MISMATCH_CHECKS.add(Arrays.asList(AUGMENTATIVE_ON_RULE_NON_VANISHING_EL, AUGMENTATIVE_ON_RULE_VANISHING_EL,
+			MessageFormat.format(WORD_WITH_RULE_CANNOT_HAVE, "B0", ")0 or )1")));
+		ADJECTIVE_FIRST_CLASS_MISMATCH_CHECKS.add(Arrays.asList(PEJORATIVE_ATO_RULE,
+			MessageFormat.format(WORD_WITH_RULE_CANNOT_HAVE, "B0", "§0")));
+		ADJECTIVE_FIRST_CLASS_MISMATCH_CHECKS.add(Arrays.asList(COLLECTIVE_NOUNS_RULE,
+			MessageFormat.format(WORD_WITH_RULE_CANNOT_HAVE, "B0", "Y0")));
+		ADJECTIVE_FIRST_CLASS_MISMATCH_CHECKS.add(Arrays.asList(PEJORATIVE_ATHO_RULE_NON_VANISHING_EL, PEJORATIVE_ATHO_RULE_VANISHING_EL,
+			MessageFormat.format(WORD_WITH_RULE_CANNOT_HAVE, "B0", "<0 or <1")));
+	}
+
+	//also V0/)0 - &0/&1
+	private static final Set<List<String>> VARIANT_TRANSFORMATION_MISMATCH_CHECKS = new HashSet<>();
+	static{
+		VARIANT_TRANSFORMATION_MISMATCH_CHECKS.add(Arrays.asList("V0",
+			MessageFormat.format(WORD_WITH_RULE_CANNOT_HAVE, "T2", "V0")));
+		VARIANT_TRANSFORMATION_MISMATCH_CHECKS.add(Arrays.asList("v0",
+			MessageFormat.format(WORD_WITH_RULE_CANNOT_HAVE, "T2", "v0")));
+		VARIANT_TRANSFORMATION_MISMATCH_CHECKS.add(Arrays.asList("T1",
+			MessageFormat.format(WORD_WITH_RULE_CANNOT_HAVE, "T2", "T1")));
+		VARIANT_TRANSFORMATION_MISMATCH_CHECKS.add(Arrays.asList(DIMINUTIVE_ETO_RULE_NON_VANISHING_EL, DIMINUTIVE_ETO_RULE_VANISHING_EL,
+			MessageFormat.format(WORD_WITH_RULE_CANNOT_HAVE, "T2", "&0 or &1")));
+		VARIANT_TRANSFORMATION_MISMATCH_CHECKS.add(Arrays.asList(AUGMENTATIVE_ON_RULE_NON_VANISHING_EL, AUGMENTATIVE_ON_RULE_VANISHING_EL,
+			MessageFormat.format(WORD_WITH_RULE_CANNOT_HAVE, "T2", ")0 or )1")));
+	}
+
+	public static final String POS_PROPER_NOUN = "proper_noun";
+	public static final String POS_NOUN = "noun";
+	public static final String POS_ADJECTIVE = "adjective";
+	public static final String POS_ADJECTIVE_POSSESSIVE = "adjective_possessive";
+	public static final String POS_ADJECTIVE_DEMONSTRATIVE = "adjective_demonstrative";
+	public static final String POS_ADJECTIVE_IDENTIFICATIVE = "adjective_identificative";
+	public static final String POS_ADJECTIVE_INTERROGATIVE = "adjective_interrogative";
+	public static final String POS_QUANTIFIER = "quantifier";
+	public static final String POS_VERB = "verb";
+	public static final String POS_ARTICLE = "article";
+	public static final String POS_PRONOUN = "pronoun";
+	public static final String POS_PREPOSITION = "preposition";
+	public static final String POS_ADVERB = "adverb";
+	public static final String POS_CONJUNCTION = "conjunction";
+	public static final String POS_NUMERAL_LATIN = "numeral_latin";
+	public static final String POS_INTERJECTION = "interjection";
+	public static final String POS_UNIT_OF_MEASURE = "unit_of_measure";
+
+	private static final Set<String> PART_OF_SPEECH = new HashSet<>(Arrays.asList(POS_NOUN, POS_PROPER_NOUN, POS_VERB, POS_ADJECTIVE,
+		POS_ADJECTIVE_POSSESSIVE, POS_ADJECTIVE_DEMONSTRATIVE, POS_ADJECTIVE_IDENTIFICATIVE, POS_ADJECTIVE_INTERROGATIVE, POS_QUANTIFIER,
+		POS_NUMERAL_LATIN, "numeral_cardenal", "numeral_ordenal", "numeral_collective", "numeral_fractional", "numeral_multiplicative",
+		POS_ARTICLE, POS_PRONOUN, POS_PREPOSITION, POS_ADVERB, POS_CONJUNCTION, "prefix", POS_INTERJECTION, POS_UNIT_OF_MEASURE));
+	private static final Set<String> INFLECTIONAL_SUFFIX = new HashSet<>(Arrays.asList("singular_masculine", "singular_femenine", "plural",
+		"plural_masculine", "plural_femenine", "procomplementar", "interrogative", "second_singular", "second_plural"));
+	private static final Set<String> TERMINAL_SUFFIX = new HashSet<>(Arrays.asList("indicative_present", "indicative_imperfect",
+		"indicative_future", "subjunctive_present", "subjunctive_imperfect", "conditional_present", "imperative_present", "infinitive_simple",
+		"gerund_simple", "participle_active", "participle_passive", "participle_perfect", "participle_perfect_strong", "participle_imperfect"));
+
+	private static final Map<String, Set<String>> DATA_FIELDS = new HashMap<>();
+	static{
+		DATA_FIELDS.put(WordGenerator.TAG_PART_OF_SPEECH, PART_OF_SPEECH);
+		DATA_FIELDS.put(WordGenerator.TAG_INFLECTIONAL_SUFFIX, INFLECTIONAL_SUFFIX);
+		DATA_FIELDS.put(WordGenerator.TAG_TERMINAL_SUFFIX, TERMINAL_SUFFIX);
+		DATA_FIELDS.put(WordGenerator.TAG_STEM, null);
+		DATA_FIELDS.put(WordGenerator.TAG_ALLOMORPH, null);
+	}
+
+	private static final List<String> UNSYLLABABLE_INTERJECTIONS = Arrays.asList("brr", "ehh", "mh", "ohh", "ssh");
+
+	private static final int MINIMAL_PAIR_MINIMUM_LENGTH = 3;
+
+
+	private final Orthography orthography = OrthographyVEC.getInstance();
+
+
+	public DictionaryParserVEC(File dicFile, WordGenerator wordGenerator, Charset charset){
+		super(dicFile, wordGenerator, charset);
+	}
+
+	@Override
+	public void checkProduction(RuleProductionEntry production, FlagParsingStrategy strategy) throws IllegalArgumentException{
+		try{
+			if(!production.hasDataFields())
+				throw new IllegalArgumentException("Line does not contains any data fields");
+
+			dataFieldCheck(production);
+
+			vanishingElCheck(production);
+
+			incompatibilityCheck(production);
+
+			String derivedWord = production.getWord();
+
+			String derivedWordWithoutDataFields = derivedWord + strategy.joinRuleFlags(production.getRuleFlags());
+			if(production.hasRuleFlags() && !production.isPartOfSpeech(POS_VERB) && !production.isPartOfSpeech(POS_ADVERB)){
+				metaphonesisCheck(production, derivedWordWithoutDataFields);
+
+				northernPluralCheck(production, derivedWordWithoutDataFields);
+			}
+
+			mismatchCheck(derivedWordWithoutDataFields);
+
+			finalSonorizationCheck(production);
+
+			String[] splittedWords = PatternService.split(derivedWord, REGEX_PATTERN_HYPHEN_MINUS);
+			for(String subword : splittedWords){
+				accentCheck(subword, production);
+
+				ciuiCheck(subword, production);
+			}
+
+			syllabationCheck(production, derivedWord);
+		}
+		catch(IllegalArgumentException e){
+			String message = e.getMessage();
+			String rulesSequence = production.getRulesSequence();
+			if(rulesSequence.length() > 0)
+				message += " (via " + rulesSequence + ")";
+			throw new IllegalArgumentException(message);
+		}
+	}
+
+	private void dataFieldCheck(RuleProductionEntry production) throws IllegalArgumentException{
+		String[] dataFields = production.getDataFields();
+		if(dataFields != null)
+			for(String dataField : dataFields){
+				if(dataField.length() < 4)
+					throw new IllegalArgumentException("Word " + production.getWord() + " has an invalid Data Field prefix: " + dataField);
+
+				String dataFieldPrefix = dataField.substring(0, 3);
+				if(!DATA_FIELDS.containsKey(dataFieldPrefix))
+					throw new IllegalArgumentException("Word " + production.getWord() + " has an unknown Data Field prefix: " + dataField);
+
+				Set<String> dataFieldTypes = DATA_FIELDS.get(dataFieldPrefix);
+				if(dataFieldTypes != null && !dataFieldTypes.contains(dataField.substring(3)))
+					throw new IllegalArgumentException("Word " + production.getWord() + " has an unknown Data Field value: " + dataField);
+			}
+	}
+
+	private void vanishingElCheck(RuleProductionEntry production) throws IllegalArgumentException{
+		String derivedWord = production.getWord();
+		if(derivedWord.contains(VANISHING_EL) && PatternService.find(derivedWord, NON_VANISHING_EL))
+			throw new IllegalArgumentException("Word with a vanishing el cannot contain non vanishing el, " + derivedWord);
+		if(PatternService.find(derivedWord, MISMATCHED_VARIANTS))
+			throw new IllegalArgumentException("Word with a vanishing el cannot contain characters from another variant, " + derivedWord);
+		if(PatternService.find(derivedWord, VANISHING_EL_NEAR_CONSONANT))
+			throw new IllegalArgumentException("Word with a vanishing el near a consonant, " + derivedWord);
+		if(derivedWord.contains(VANISHING_EL) && production.containsRuleFlag(NORTHERN_PLURAL_ACCENTED_RULE))
+			throw new IllegalArgumentException("Word with a vanishing el cannot contain rule U0, " + derivedWord);
+	}
+
+	private void incompatibilityCheck(RuleProductionEntry production) throws IllegalArgumentException{
+		commonIncompatibilityCheck(production, ADJECTIVE_FIRST_CLASS_RULE, ADJECTIVE_FIRST_CLASS_MISMATCH_CHECKS);
+		commonIncompatibilityCheck(production, VARIANT_TRANSFORMATIONS_RULE, VARIANT_TRANSFORMATION_MISMATCH_CHECKS);
+	}
+
+	private void commonIncompatibilityCheck(RuleProductionEntry production, String ruleFlag, Set<List<String>> checks)
+			throws IllegalArgumentException{
+		if(production.containsRuleFlag(ruleFlag))
+			for(List<String> key : checks){
+				int size = key.size() - 1;
+				for(int i = 0; i < size; i ++)
+					if(production.containsRuleFlag(key.get(i)))
+						throw new IllegalArgumentException(key.get(size) + " for word " + production.getWord());
+			}
+	}
+
+	private void metaphonesisCheck(RuleProductionEntry production, String line) throws IllegalArgumentException{
+		if(!production.isPartOfSpeech(POS_PROPER_NOUN) && !production.isPartOfSpeech(POS_ARTICLE)){
+			boolean canHaveMetaphonesis = PatternService.find(production.getWord(), CAN_HAVE_METAPHONESIS);
+			boolean hasMetaphonesisFlag = production.containsRuleFlag(METAPHONESIS_RULE);
+			if(canHaveMetaphonesis ^ hasMetaphonesisFlag){
+				boolean hasPluralFlag = PatternService.find(line, HAS_PLURAL);
+				if(canHaveMetaphonesis && hasPluralFlag)
+					throw new IllegalArgumentException("Metaphonesis missing for word " + line + ", add mf");
+				else if(!canHaveMetaphonesis && !hasPluralFlag)
+					throw new IllegalArgumentException("Metaphonesis not needed for word " + line + ", remove mf");
+			}
+		}
+	}
+
+	private void northernPluralCheck(RuleProductionEntry production, String line) throws IllegalArgumentException{
+		if(!production.isPartOfSpeech(POS_ARTICLE) && !production.isPartOfSpeech(POS_PRONOUN)
+				&& !PatternService.find(line, ENDS_IN_MAN)
+				&& PatternService.find(line, MISSING_PLURAL_AFTER_N_OR_L))
+			throw new IllegalArgumentException("Plural missing after n or l for word " + line + ", add "
+				+ (WordVEC.isStressed(PatternService.clear(line, PatternService.matcher(START_TAGS)))? "u0": "U0"));
+	}
+
+	private void mismatchCheck(String line) throws IllegalArgumentException{
+		Set<Matcher> keys = MISMATCH_CHECKS.keySet();
+		for(Matcher key : keys)
+			if(PatternService.find(line, key))
+				throw new IllegalArgumentException(MISMATCH_CHECKS.get(key) + " for word " + line);
+	}
+
+	private void finalSonorizationCheck(RuleProductionEntry production) throws IllegalArgumentException{
+		String word = production.getWord();
+		List<AffixEntry> appliedRules = production.getAppliedRules();
+		if(word.length() > 2 && (appliedRules == null || appliedRules.size() < 2) && false//!production.hasProductionRule(AffixEntry.TYPE.PREFIX)
+				&& !production.hasProductionRule("G0") && !production.hasProductionRule("E0")
+				&& !production.hasProductionRule("G1") && !production.hasProductionRule("E1")
+				&& !word.contains(VANISHING_EL)
+				&& !production.isPartOfSpeech(POS_PROPER_NOUN) && !production.isPartOfSpeech(POS_ARTICLE) && !production.isPartOfSpeech(POS_VERB)
+				&& !production.hasProductionRule(ADJECTIVE_FIRST_CLASS_RULE)&& !production.hasProductionRule(PLURAL_NOUN_MASCULINE_RULE)
+				&& !production.hasProductionRule(ADJECTIVE_THIRD_CLASS_RULE) && !production.hasProductionRule(ADJECTIVE_SECOND_CLASS_RULE)
+				&& !production.hasProductionRule(VARIANT_TRANSFORMATIONS_RULE)){
+			DictionaryEntry entry = new DictionaryEntry(production, FINAL_SONORIZATION_RULE, wordGenerator.getFlagParsingStrategy());
+			List<RuleProductionEntry> productions = Collections.<RuleProductionEntry>emptyList();
+			try{
+				productions = wordGenerator.applyRules(entry);
+			}
+			catch(IllegalArgumentException e){
+				//no productions result from the application of the rule
+			}
+			int numberOfProductions = productions.size();
+
+			boolean hasRule = production.containsRuleFlag(FINAL_SONORIZATION_RULE);
+			if(hasRule && numberOfProductions == 0)
+				throw new IllegalArgumentException("Superfluous rule for word " + production.getWord() + ", remove " + FINAL_SONORIZATION_RULE);
+			else if(!hasRule && numberOfProductions > 1)
+				throw new IllegalArgumentException("Missing rule for word " + production.getWord() + ", add " + FINAL_SONORIZATION_RULE);
+		}
+	}
+
+	private void accentCheck(String subword, RuleProductionEntry production) throws IllegalArgumentException{
+//		if(WordVEC.hasMultipleAccents(subword))
+//			throw new IllegalArgumentException("Word " + production.getWord() + " cannot have multiple accents");
+
+		if(WordVEC.isStressed(subword) && !subword.equals(WordVEC.unmarkDefaultStress(subword))){
+			boolean elBetweenVowelsRemoval = false;
+			List<AffixEntry> appliedRules = production.getAppliedRules();
+			if(appliedRules != null)
+				for(AffixEntry appliedRule : appliedRules)
+					if(PatternService.find(appliedRule.toString(), L_BETWEEN_VOWELS)){
+						elBetweenVowelsRemoval = true;
+						break;
+					}
+			if(!elBetweenVowelsRemoval)
+				throw new IllegalArgumentException("Word " + production.getWord() + " cannot have an accent here");
+		}
+	}
+
+	private void ciuiCheck(String subword, RuleProductionEntry production) throws IllegalArgumentException{
+		if(!production.isPartOfSpeech(POS_NUMERAL_LATIN)){
+			String phonemizedSubword = GraphemeVEC.handleJHJWIUmlautPhonemes(subword);
+			if(PatternService.find(phonemizedSubword, CIJJHNHIV))
+				throw new IllegalArgumentException("Word " + production.getWord() + " cannot have [cijɉñ]iV");
+		}
+	}
+
+	private void syllabationCheck(RuleProductionEntry production, String derivedWord) throws IllegalArgumentException{
+		if(!production.isPartOfSpeech(POS_VERB) && !production.isPartOfSpeech(POS_NUMERAL_LATIN) && !production.isPartOfSpeech(POS_UNIT_OF_MEASURE)){
+			derivedWord = derivedWord.toLowerCase(Locale.ROOT);
+			if(!UNSYLLABABLE_INTERJECTIONS.contains(derivedWord)){
+				String correctedDerivedWord = hyphenationParser.correctOrthography(derivedWord);
+				if(!correctedDerivedWord.equals(derivedWord))
+					throw new IllegalArgumentException("Word " + derivedWord + " is mispelled (should be " + correctedDerivedWord + ")");
+			}
+
+			if(hyphenationParser != null && derivedWord.length() > 1 && !derivedWord.contains(HyphenationParser.HYPHEN_MINUS)
+					&& !production.isPartOfSpeech(POS_NUMERAL_LATIN)
+					&& !production.isPartOfSpeech(POS_UNIT_OF_MEASURE)
+					&& (!production.isPartOfSpeech(POS_INTERJECTION) || !UNSYLLABABLE_INTERJECTIONS.contains(derivedWord))){
+				Hyphenation hyphenation = hyphenationParser.hyphenate(derivedWord);
+				if(hyphenation.hasErrors())
+					throw new IllegalArgumentException("Word " + String.join(HyphenationParser.HYPHEN, hyphenation.getSyllabes())
+						+ " is not syllabable");
+			}
+		}
+	}
+
+
+	@Override
+	public boolean isConsonant(char chr){
+		return (WordVEC.CONSONANTS.indexOf(chr) >= 0);
+	}
+
+	@Override
+	public boolean shouldBeProcessedForMinimalPair(RuleProductionEntry production){
+		String word = production.getWord();
+		return (word.length() >= MINIMAL_PAIR_MINIMUM_LENGTH
+			&& word.indexOf('ƚ') < 0
+			&& word.indexOf('ɉ') < 0
+			&& (production.containsDataField(WordGenerator.TAG_PART_OF_SPEECH + POS_NOUN)
+			|| production.containsDataField(WordGenerator.TAG_PART_OF_SPEECH + POS_ADJECTIVE)
+			|| production.containsDataField(WordGenerator.TAG_PART_OF_SPEECH + POS_ADJECTIVE_POSSESSIVE)
+			|| production.containsDataField(WordGenerator.TAG_PART_OF_SPEECH + POS_ADJECTIVE_DEMONSTRATIVE)
+			|| production.containsDataField(WordGenerator.TAG_PART_OF_SPEECH + POS_ADJECTIVE_IDENTIFICATIVE)
+			|| production.containsDataField(WordGenerator.TAG_PART_OF_SPEECH + POS_ADJECTIVE_INTERROGATIVE)
+			|| production.containsDataField(WordGenerator.TAG_PART_OF_SPEECH + POS_QUANTIFIER)
+			|| production.containsDataField(WordGenerator.TAG_PART_OF_SPEECH + POS_PRONOUN)
+			|| production.containsDataField(WordGenerator.TAG_PART_OF_SPEECH + POS_PREPOSITION)
+			|| production.containsDataField(WordGenerator.TAG_PART_OF_SPEECH + POS_ADVERB)
+			|| production.containsDataField(WordGenerator.TAG_PART_OF_SPEECH + POS_CONJUNCTION)));
+	}
+
+	@Override
+	public String prepareTextForFilter(String text){
+		text = super.prepareTextForFilter(text);
+
+		return orthography.correctOrthography(text);
+	}
+
+}