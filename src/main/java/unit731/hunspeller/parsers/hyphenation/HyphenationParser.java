--- conflicted
+++ resolved
@@ -1,739 +1,682 @@
-package unit731.hunspeller.parsers.hyphenation;
-
-import java.io.BufferedReader;
-import java.io.BufferedWriter;
-import java.io.File;
-import java.io.IOException;
-import java.nio.channels.ClosedChannelException;
-import java.nio.charset.Charset;
-import java.nio.charset.StandardCharsets;
-import java.nio.file.Files;
-import java.util.ArrayList;
-import java.util.Arrays;
-import java.util.Collections;
-import java.util.Comparator;
-import java.util.EnumMap;
-import java.util.HashMap;
-import java.util.HashSet;
-import java.util.List;
-import java.util.Locale;
-import java.util.Map;
-import java.util.Objects;
-import java.util.Optional;
-import java.util.Set;
-import java.util.concurrent.locks.ReentrantLock;
-import java.util.regex.Matcher;
-import java.util.regex.Pattern;
-import java.util.stream.Collectors;
-import javax.swing.SwingWorker;
-import lombok.AllArgsConstructor;
-import org.apache.commons.lang3.StringUtils;
-import unit731.hunspeller.collections.radixtree.tree.RadixTree;
-import unit731.hunspeller.collections.radixtree.tree.RadixTreeNode;
-import unit731.hunspeller.collections.radixtree.tree.RadixTreeVisitor;
-import unit731.hunspeller.collections.radixtree.sequencers.StringSequencer;
-import unit731.hunspeller.interfaces.Resultable;
-import unit731.hunspeller.languages.Orthography;
-import unit731.hunspeller.languages.builders.ComparatorBuilder;
-import unit731.hunspeller.languages.builders.OrthographyBuilder;
-import unit731.hunspeller.services.ExceptionService;
-import unit731.hunspeller.services.FileService;
-import unit731.hunspeller.services.PatternService;
-
-
-/**
- * Implements Franklin Mark Liang's hyphenation algorithm with Petr Soijka's non-standard hyphenation extension.
- * 
- * @see <a href="https://tug.org/docs/liang/liang-thesis.pdf">Liang's thesis</a>
- * @see <a href="http://hunspell.sourceforge.net/tb87nemeth.pdf">László Németh's paper</a>
- * @see <a href="https://android.googlesource.com/platform/external/hyphenation/+/ics-mr0">László Németh's non-standard readme</a>
- * @see <a href="https://github.com/hunspell/hyphen">C source code</a>
- * @see <a href="https://wiki.openoffice.org/wiki/Documentation/SL/Using_TeX_hyphenation_patterns_in_OpenOffice.org">Using TeX hyphenation patterns in OpenOffice.org</a>
- */
-public class HyphenationParser{
-
-	private static final String NEXT_LEVEL = "NEXTLEVEL";
-
-	//Hyphens from the wikipedia article: https://en.wikipedia.org/wiki/Hyphen#Unicode
-	public static final String HYPHEN = "\u2010";
-	public static final String HYPHEN_MINUS = "\u002D";
-	private static final String HYPHEN_EQUALS = "=";
-	private static final String SOFT_HYPHEN = "\u00AD";
-	private static final String EN_DASH = "\u2013";
-	private static final String RIGHT_SINGLE_QUOTATION_MARK = "\u2019";
-
-	private static final String ONE = "1";
-	private static final String WORD_BOUNDARY = ".";
-	private static final String AUGMENTED_RULE = "/";
-
-	private static final Pattern PATTERN_COMMA = PatternService.pattern(",");
-
-	private static final Matcher MATCHER_VALID_RULE = PatternService.matcher("^\\.?[^.]+\\.?$");
-	private static final Matcher MATCHER_VALID_RULE_BREAK_POINTS = PatternService.matcher("[\\d]");
-	private static final Matcher MATCHER_INVALID_RULE_START = PatternService.matcher("^\\.[\\d]");
-	private static final Matcher MATCHER_INVALID_RULE_END = PatternService.matcher("[\\d]\\.$");
-	private static final Matcher MATCHER_AUGMENTED_RULE = PatternService.matcher("^(?<rule>[^/]+)/(?<addBefore>.*?)(?:=|(?<hyphen>.)_)(?<addAfter>[^,]*)(?:,(?<start>\\d+),(?<cut>\\d+))?$");
-	private static final Matcher MATCHER_AUGMENTED_RULE_HYPHEN_INDEX = PatternService.matcher("[13579]");
-
-	private static final Pattern PATTERN_HYPHEN_MINUS = PatternService.pattern(HYPHEN_MINUS);
-	private static final Matcher MATCHER_HYPHEN_MINUS_OR_EQUALS = PatternService.matcher("[" + HYPHEN_MINUS + HYPHEN_EQUALS + "]");
-	private static final Matcher MATCHER_HYPHENS = PatternService.matcher("[" + Pattern.quote(HYPHEN) + "]");
-	private static final Matcher MATCHER_WORD_BOUNDARIES = PatternService.matcher("[" + Pattern.quote(WORD_BOUNDARY) + "]");
-	private static final Matcher MATCHER_POINTS_AND_NUMBERS = PatternService.matcher("[.\\d]");
-	private static final Matcher MATCHER_KEY = PatternService.matcher("\\d|/.+$");
-	private static final Matcher MATCHER_HYPHENATION_POINT = PatternService.matcher("[^13579]|/.+$");
-
-	private static final Matcher MATCHER_REDUCE = PatternService.matcher("/.+$");
-	private static final Matcher MATCHER_COMMENT = PatternService.matcher("^$|\\s*%.*$");
-	private static final Matcher MATCHER_WORD_INITIAL = PatternService.matcher("^" + Pattern.quote(WORD_BOUNDARY));
-
-	public static enum Level{
-		//defines the rules to be used at compound word boundaries
-		COMPOUND,
-		//defines the rules to be used within words or word parts
-		NON_COMPOUND
-	};
-
-	private static final ReentrantLock LOCK_SAVING = new ReentrantLock();
-
-
-	private static final Map<Level, Set<String>> REDUCED_PATTERNS = new EnumMap<>(Level.class);
-	static{
-		for(Level level : Level.values())
-			REDUCED_PATTERNS.put(level, new HashSet<>());
-	}
-
-	private final Comparator<String> comparator;
-	private final Orthography orthography;
-
-<<<<<<< HEAD
-	private final Map<Level, RadixTree<String>> patterns = new EnumMap(Level.class);
-=======
-	private RadixTree<String, String> patterns = RadixTree.createTree(new StringSequencer());
->>>>>>> e643e391
-	private HyphenationOptions options;
-	private final Map<Level, Map<String, String>> customHyphenations = new EnumMap(Level.class);
-
-
-	public HyphenationParser(String language){
-		Objects.requireNonNull(language);
-
-		language = Optional.ofNullable(language)
-			.orElse(StringUtils.EMPTY);
-
-		comparator = ComparatorBuilder.getComparator(language);
-		orthography = OrthographyBuilder.getOrthography(language);
-
-		Objects.requireNonNull(comparator);
-		Objects.requireNonNull(orthography);
-
-<<<<<<< HEAD
-		for(Level level : Level.values()){
-			patterns.put(level, RadixTree.createTree());
-			customHyphenations.put(level, new HashMap<>());
-		}
-=======
-	public HyphenationParser(String language, RadixTree<String, String> patterns, HyphenationOptions options){
-		this(language);
-
-		Objects.requireNonNull(patterns);
-		Objects.requireNonNull(options);
-
-		this.patterns = patterns;
-		this.options = options;
->>>>>>> e643e391
-	}
-
-	@AllArgsConstructor
-	public static class ParserWorker extends SwingWorker<Void, String>{
-
-		private final File hypFile;
-		private final HyphenationParser hypParser;
-		private final Runnable postExecution;
-		private final Resultable resultable;
-
-
-		@Override
-		protected Void doInBackground() throws Exception{
-			LOCK_SAVING.lock();
-
-			try{
-				publish("Opening Hyphenation file for parsing: " + hypFile.getName());
-				setProgress(0);
-
-				long readSoFar = 0l;
-				long totalSize = hypFile.length();
-
-				Charset charset = FileService.determineCharset(hypFile.toPath());
-				try(BufferedReader br = Files.newBufferedReader(hypFile.toPath(), charset)){
-					String line = br.readLine();
-					if(Charset.forName(line) != charset)
-						throw new IllegalArgumentException("Hyphenation data file malformed, the first line is not '" + charset.name() + "'");
-
-					//start with compound level
-					Level level = Level.COMPOUND;
-					REDUCED_PATTERNS.get(level).clear();
-
-					hypParser.options = HyphenationOptions.createEmpty();
-					while((line = br.readLine()) != null){
-						readSoFar += line.length();
-
-						line = removeComment(line);
-						if(line.isEmpty())
-							continue;
-
-						if(!line.isEmpty()){
-							boolean parsedLine = hypParser.options.parseLine(line);
-							if(!parsedLine){
-								if(line.startsWith(NEXT_LEVEL)){
-									if(level == Level.NON_COMPOUND)
-										throw new IllegalArgumentException("Cannot have more than two levels");
-
-									//start with non-compound level
-									level = Level.NON_COMPOUND;
-									REDUCED_PATTERNS.get(level).clear();
-								}
-								else if(line.contains(HYPHEN_MINUS) || line.contains(HYPHEN_EQUALS)){
-									String key = PatternService.clear(line, MATCHER_HYPHEN_MINUS_OR_EQUALS);
-									if(hypParser.customHyphenations.get(level).containsKey(key))
-										throw new IllegalArgumentException("Custom hyphenation " + line + " is already present");
-
-									hypParser.customHyphenations.get(level).put(key, line);
-								}
-								else{
-									validateRule(line, level);
-
-									String key = getKeyFromData(line);
-									boolean duplicatedRule = isRuleDuplicated(key, line, level);
-									if(duplicatedRule)
-										publish("Duplication found: " + line);
-									else
-										//insert current pattern into the radix tree (remove all numbers)
-										hypParser.patterns.get(level).put(key, line);
-								}
-							}
-						}
-//						hypParser.patterns.prepare();
-
-						setProgress((int)((readSoFar * 100.) / totalSize));
-					}
-
-					if(level == Level.COMPOUND && charset == StandardCharsets.UTF_8){
-						//en-dash and right single quotation mark added by default (retro-compatibility)
-						hypParser.options.getNoHyphen().addAll(Arrays.asList(EN_DASH, RIGHT_SINGLE_QUOTATION_MARK));
-
-						line = ONE + EN_DASH + ONE;
-						if(!isRuleDuplicated(EN_DASH, line, level))
-							hypParser.patterns.get(level).put(EN_DASH, line);
-
-						line = ONE + RIGHT_SINGLE_QUOTATION_MARK + ONE;
-						if(!isRuleDuplicated(RIGHT_SINGLE_QUOTATION_MARK, line, level))
-							hypParser.patterns.get(level).put(RIGHT_SINGLE_QUOTATION_MARK, line);
-					}
-
-					setProgress(100);
-				}
-//System.out.println(com.carrotsearch.sizeof.RamUsageEstimator.sizeOfAll(hypParser.patterns));
-//103 352 B compact trie
-//106 800 B basic trie
-
-				publish("Finished reading Hyphenation file");
-			}
-			catch(IOException | IllegalArgumentException e){
-				publish(e instanceof ClosedChannelException? "Hyphenation parser thread interrupted": e.getClass().getSimpleName() + ": "
-					+ e.getMessage());
-			}
-			catch(Exception e){
-				String message = ExceptionService.getMessage(e, getClass());
-				publish(e.getClass().getSimpleName() + ": " + message);
-			}
-			finally{
-				LOCK_SAVING.unlock();
-			}
-			return null;
-		}
-
-		private boolean isRuleDuplicated(String key, String line, Level level){
-			boolean duplicatedRule = false;
-			String foundNodeValue = hypParser.patterns.get(level).get(key);
-			if(foundNodeValue != null){
-				String clearedLine = PatternService.clear(line, MATCHER_REDUCE);
-				String clearedFoundNodeValue = PatternService.clear(foundNodeValue, MATCHER_REDUCE);
-				duplicatedRule = (clearedLine.contains(clearedFoundNodeValue) || clearedFoundNodeValue.contains(clearedLine));
-			}
-			return duplicatedRule;
-		}
-
-		/**
-		 * Removes comment lines and then cleans up blank lines and trailing whitespace.
-		 *
-		 * @param {String} data	The data from an affix file.
-		 * @return {String}		The cleaned-up data.
-		 */
-		private String removeComment(String line){
-			//remove comments
-			line = PatternService.clear(line, MATCHER_COMMENT);
-			//trim the entire string
-			return StringUtils.strip(line);
-		}
-
-		@Override
-		protected void process(List<String> chunks){
-			resultable.printResultLine(chunks);
-		}
-
-		@Override
-		protected void done(){
-			if(postExecution != null)
-				postExecution.run();
-		}
-	};
-
-	public void clear(){
-<<<<<<< HEAD
-		LOCK_SAVING.lock();
-
-		try{
-			patterns.values()
-				.forEach(RadixTree::clear);
-			customHyphenations.values()
-				.forEach(Map::clear);
-			if(options != null)
-				options.clear();
-		}
-		finally{
-			LOCK_SAVING.unlock();
-		}
-=======
-//		patterns.clear();
-		if(options != null)
-			options.clear();
-		customHyphenations.clear();
->>>>>>> e643e391
-	}
-
-	public String correctOrthography(String text){
-		text = text.toLowerCase(Locale.ROOT);
-		return orthography.correctOrthography(text);
-	}
-
-	/**
-	 * NOTE: Calling the method {@link #correctOrthography(String)} may be necessary
-	 * 
-	 * @param rule	The rule to add
-	 * @param level	Level to add the rule to
-	 * @return The value of a rule if already in place, <code>null</code> if the insertion has completed successfully
-	 */
-	public String addRule(String rule, Level level){
-		LOCK_SAVING.lock();
-
-		try{
-			validateRule(rule, level);
-
-			String key = getKeyFromData(rule);
-			String newRule = patterns.get(level).get(key);
-			if(newRule == null)
-				patterns.get(level).put(key, rule);
-
-			return newRule;
-		}
-		finally{
-			LOCK_SAVING.unlock();
-		}
-	}
-
-	/**
-	 * Line must contains exactly one hyphenation point
-	 * 
-	 * @param rule	Rule to be validated
-	 * @param level	Level to add the rule to
-	 */
-	public static void validateRule(String rule, Level level){
-		if(!PatternService.find(rule, MATCHER_VALID_RULE))
-			throw new IllegalArgumentException("Rule " + rule + " has an invalid format");
-		if(!PatternService.find(rule, MATCHER_VALID_RULE_BREAK_POINTS))
-			throw new IllegalArgumentException("Rule " + rule + " has no hyphenation point(s)");
-		if(PatternService.find(rule, MATCHER_INVALID_RULE_START) || PatternService.find(rule, MATCHER_INVALID_RULE_END))
-			throw new IllegalArgumentException("Rule " + rule + " is invalid, the hyphenation point should not be adjacent to a dot");
-
-		String cleanedRule = rule;
-		int augmentedIndex = rule.indexOf('/');
-		if(augmentedIndex >= 0){
-			cleanedRule = rule.substring(0, augmentedIndex);
-			int count = PatternService.clear(cleanedRule, MATCHER_HYPHENATION_POINT).length();
-			if(count != 1)
-				throw new IllegalArgumentException("Augmented rule " + rule + " has not exactly one hyphenation point");
-
-			String[] parts = PatternService.split(rule, PATTERN_COMMA);
-			if(parts.length > 1){
-				Matcher m = MATCHER_AUGMENTED_RULE_HYPHEN_INDEX.reset(rule);
-				m.find();
-				int index = m.start();
-
-				int startIndex = (parts[1] != null? Integer.parseInt(parts[1]) - 1: -1);
-				int length = (parts.length > 2 && parts[2] != null? Integer.parseInt(parts[2]): 0);
-				if(startIndex < 0 || startIndex >= index)
-					throw new IllegalArgumentException("Augmented rule " + rule + " has the index number not less than the hyphenation point");
-				if(length < 0 || startIndex + length < index)
-					throw new IllegalArgumentException("Augmented rule " + rule + " has the length number not less than the hyphenation point");
-				if(startIndex + length >= parts[0].length())
-					throw new IllegalArgumentException("Augmented rule " + rule + " has the length number that exceeds the length of the rule");
-			}
-		}
-
-
-		//a standard and a non-standard hyphenation pattern matching the same hyphenation point must not be on the same hyphenation level
-		//(for instance, c1 and zuc1ker/k=k,3,2 are invalid, while c1 and zuc3ker/k=k,3,2 are valid extended hyphenation patterns)
-		String alreadyPresentRule = null;
-		Set<String> reducedPatterns = REDUCED_PATTERNS.get(level);
-		for(String pattern : reducedPatterns)
-			if(pattern.contains(cleanedRule) || cleanedRule.contains(pattern)){
-				alreadyPresentRule = pattern;
-				break;
-			}
-		if(alreadyPresentRule != null)
-			throw new IllegalArgumentException("Pattern " + rule + " already present as " + alreadyPresentRule);
-
-		reducedPatterns.add(cleanedRule);
-	}
-
-	public void save(File hypFile) throws IOException{
-<<<<<<< HEAD
-		LOCK_SAVING.lock();
-
-		try{
-			Charset charset = StandardCharsets.UTF_8;
-			try(BufferedWriter writer = Files.newBufferedWriter(hypFile.toPath(), charset)){
-				//save charset
-				writeln(writer, charset.name());
-				//save options
-				options.write(writer);
-
-				savePatternsByLevel(writer, Level.COMPOUND);
-
-				writeln(writer, NEXT_LEVEL);
-
-				savePatternsByLevel(writer, Level.NON_COMPOUND);
-=======
-		Charset charset = StandardCharsets.UTF_8;
-		try(BufferedWriter writer = Files.newBufferedWriter(hypFile.toPath(), charset)){
-			//save charset
-			writeln(writer, charset.name());
-			//save options
-			options.write(writer);
-			//extract data from the radix tree
-			Map<Integer, List<String>> content = new HashMap<>();
-			RadixTreeVisitor<String, String, Boolean> visitor = new RadixTreeVisitor<String, String, Boolean>(false){
-				@Override
-				public boolean visit(String key, RadixTreeNode<String, String> node, RadixTreeNode<String, String> parent){
-					String value = node.getValue();
-					content.computeIfAbsent(value.length(), k -> new ArrayList<>())
-						.add(value);
-
-					return false;
-				}
-			};
-			patterns.visit(visitor);
-			if(!customHyphenations.isEmpty()){
-				Collection<String> compounds = customHyphenations.values();
-				for(String pattern : compounds)
-					writeln(writer, pattern);
-//				writeln(writer, NEXT_LEVEL);
->>>>>>> e643e391
-			}
-		}
-		finally{
-			LOCK_SAVING.unlock();
-		}
-	}
-
-	private void savePatternsByLevel(final BufferedWriter writer, Level level) throws IOException{
-		//extract (compound) data from the radix tree
-		Map<Integer, List<String>> content = new HashMap<>();
-		RadixTreeVisitor<String, Boolean> visitor = new RadixTreeVisitor<String, Boolean>(false){
-			@Override
-			public boolean visit(String key, RadixTreeNode<String> node, RadixTreeNode<String> parent){
-				String value = node.getValue();
-				content.computeIfAbsent(value.length(), k -> new ArrayList<>())
-					.add(value);
-				
-				return false;
-			}
-		};
-		
-		patterns.get(level).visit(visitor);
-
-		//sort values
-		content.values()
-			.forEach(v -> Collections.sort(v, comparator::compare));
-		List<String> rules = content.values().stream()
-			.flatMap(List::stream)
-			.collect(Collectors.toList());
-		for(String rule : rules)
-			writeln(writer, rule);
-
-		//write custom hyphenations
-		List<String> customs = new ArrayList<>(customHyphenations.get(level).values());
-		customs.sort(comparator);
-		for(String rule : customs)
-			writeln(writer, rule);
-	}
-
-	private void writeln(BufferedWriter writer, String line) throws IOException{
-		writer.write(line);
-		writer.write(StringUtils.LF);
-	}
-
-	/**
-	 * Performs hyphenation
-	 * NOTE: Calling the method {@link #correctOrthography(String)} may be necessary
-	 *
-	 * @param word	String to hyphenate
-	 * @return the hyphenation object
-	 */
-	public Hyphenation hyphenate(String word){
-		return hyphenate(word, patterns);
-	}
-
-	/**
-	 * Performs hyphenation including an additional rule
-	 * NOTE: Calling the method {@link #correctOrthography(String)} may be necessary
-	 *
-	 * @param word	String to hyphenate
-	 * @param addedRule	Rule to add to the set of rules that will generate the hyphenation
-	 * @param level	The level to add the rule to
-	 * @return the hyphenation object
-	 * @throws CloneNotSupportedException	If the radix tree does not support the {@code Cloneable} interface
-	 */
-	public Hyphenation hyphenate(String word, String addedRule, Level level) throws CloneNotSupportedException{
-		LOCK_SAVING.lock();
-
-		try{
-			String key = getKeyFromData(addedRule);
-			Hyphenation hyph = null;
-			if(!patterns.get(level).containsKey(key)){
-				patterns.get(level).put(key, addedRule);
-
-				hyph = hyphenate(word, patterns);
-
-				patterns.get(level).remove(key);
-			}
-			return hyph;
-		}
-		finally{
-			LOCK_SAVING.unlock();
-		}
-	}
-
-	/**
-	 * NOTE: Calling the method {@link #correctOrthography(String)} may be necessary
-	 * 
-	 * @param rule	The rule to be checked
-	 * @param level	The level to check the rule for
-	 * @return	Whether the hyphenator has the given rule
-	 */
-	public boolean hasRule(String rule, Level level){
-		LOCK_SAVING.lock();
-
-		try{
-			String key = getKeyFromData(rule);
-			return patterns.get(level).containsKey(key);
-		}
-		finally{
-			LOCK_SAVING.unlock();
-		}
-	}
-
-	private static String getKeyFromData(String rule){
-		return PatternService.clear(rule, MATCHER_KEY);
-	}
-
-
-	/**
-	 * Performs hyphenation
-	 * NOTE: Calling the method {@link #correctOrthography(String)} may be necessary
-	 *
-	 * @param word	String to hyphenate
-	 * @param patterns	The radix tree containing the patterns
-	 * @return the hyphenation object
-	 */
-<<<<<<< HEAD
-	private Hyphenation hyphenate(String word, Map<Level, RadixTree<String>> patterns){
-=======
-	private Hyphenation hyphenate(String word, RadixTree<String, String> patterns){
->>>>>>> e643e391
-		boolean[] uppercases = extractUppercases(word);
-
-		//clear already present hyphens
-		word = PatternService.replaceAll(word, MATCHER_HYPHENS, SOFT_HYPHEN);
-		//clear already present word boundaries' characters
-		word = PatternService.clear(word, MATCHER_WORD_BOUNDARIES);
-
-		List<String> hyphenatedWord;
-		List<String> rules;
-		boolean[] errors;
-
-		//FIXME manage second level
-		Level level = Level.COMPOUND;
-
-		String customHyphenation = customHyphenations.get(level).get(word);
-		if(customHyphenation != null){
-			//hyphenation is custom
-			hyphenatedWord = Arrays.asList(PatternService.split(customHyphenation, PATTERN_HYPHEN_MINUS));
-
-			rules = hyphenatedWord;
-		}
-		else if(word.length() <= options.getLeftMin() + options.getRightMin()){
-			//ignore short words (early out)
-			hyphenatedWord = Arrays.asList(word);
-
-			rules = hyphenatedWord;
-		}
-		else{
-			HyphenationBreak hyphBreak = calculateBreakpoints(word, patterns, level);
-
-			hyphenatedWord = createHyphenatedWord(word, hyphBreak);
-
-			rules = Arrays.asList(hyphBreak.getRules());
-		}
-		errors = orthography.getSyllabationErrors(hyphenatedWord);
-
-		hyphenatedWord = restoreUppercases(hyphenatedWord, uppercases);
-
-		return new Hyphenation(hyphenatedWord, rules, errors);
-	}
-
-	private boolean[] extractUppercases(String word){
-		int size = word.length();
-		boolean[] uppercases = new boolean[size];
-		for(int i = 0; i < size; i ++)
-			if(Character.isUpperCase(word.charAt(i)))
-				uppercases[i] = true;
-		return uppercases;
-	}
-
-	private List<String> restoreUppercases(List<String> hyphenatedWord, boolean[] uppercases){
-		int size = uppercases.length;
-		for(int i = 0; i < size; i ++)
-			if(uppercases[i]){
-				int j = i;
-				int indexSoFar = 0;
-				String syll = hyphenatedWord.get(indexSoFar);
-				while(j > syll.length()){
-					j -= syll.length();
-					indexSoFar ++;
-					syll = hyphenatedWord.get(indexSoFar);
-				}
-				StringBuilder syllabe = new StringBuilder(syll);
-				String chr = Character.valueOf(syllabe.charAt(j)).toString();
-				syllabe.setCharAt(j, chr.toUpperCase(Locale.ROOT).charAt(0));
-				hyphenatedWord.set(indexSoFar, syllabe.toString());
-			}
-		return hyphenatedWord;
-	}
-
-<<<<<<< HEAD
-	private HyphenationBreak calculateBreakpoints(String word, Map<Level, RadixTree<String>> patterns, Level level){
-=======
-	private HyphenationBreak calculateBreakpoints(String word, RadixTree<String, String> patterns){
->>>>>>> e643e391
-		String w = WORD_BOUNDARY + word + WORD_BOUNDARY;
-
-		int size = w.length() - 1;
-		int wordSize = word.length();
-		//stores the (maximum) break numbers
-		int[] indexes = new int[wordSize];
-		//the rules applied to the word
-		String[] rules = new String[wordSize];
-		//stores the augmented patterns
-		String[] augmentedPatternData = new String[wordSize];
-		//FIXME using the Aho-Corasick tree will reduce the number of for-each to two
-		for(int i = 0; i < size; i ++){
-			//find all the prefixes of w.substring(i)
-			List<String> prefixes = patterns.get(level).getValuesWithPrefix(w.substring(i));
-			for(String rule : prefixes){
-				int j = -1;
-				//remove non-standard part
-				String reducedData = PatternService.clear(rule, MATCHER_REDUCE);
-				int ruleSize = reducedData.length();
-				//cycle the pattern's characters searching for numbers
-				for(int k = 0; k < ruleSize; k ++){
-					int idx = i + j;
-					char chr = reducedData.charAt(k);
-					if(!Character.isDigit(chr))
-						j ++;
-					//check if a break point should be skipped based on left and right min options
-					else if(options.getLeftMin() <= idx && idx <= wordSize - options.getRightMin()){
-						int dd = Character.digit(chr, 10);
-						//check if the break number is great than the one stored so far
-						if(dd > indexes[idx]){
-							indexes[idx] = dd;
-							rules[idx] = rule;
-							augmentedPatternData[idx] = (rule.contains(AUGMENTED_RULE)? rule: null);
-						}
-					}
-				}
-			}
-		}
-		return new HyphenationBreak(indexes, rules, augmentedPatternData);
-	}
-
-	private List<String> createHyphenatedWord(String word, HyphenationBreak hyphBreak){
-		List<String> result = new ArrayList<>();
-
-		int startIndex = 0;
-		int endIndex = 0;
-		int size = word.length();
-		int after = 0;
-		String addAfter = null;
-		for(int i = 0; i < size; i ++, endIndex ++)
-			if(hyphBreak.getIndexes()[i] % 2 != 0){
-				String subword = word.substring(startIndex, endIndex);
-
-				if(StringUtils.isNotBlank(addAfter)){
-					//append first characters to next subword
-					subword = addAfter + subword.substring(Math.min(after, subword.length()));
-					addAfter = null;
-				}
-
-				//manage augmented patterns:
-				String augmentedPatternData = hyphBreak.getAugmentedPatternData()[i];
-				if(augmentedPatternData != null){
-					Matcher m = MATCHER_AUGMENTED_RULE_HYPHEN_INDEX.reset(PatternService.clear(augmentedPatternData, MATCHER_WORD_INITIAL));
-					m.find();
-					int index = m.start();
-
-					m = MATCHER_AUGMENTED_RULE.reset(augmentedPatternData);
-					m.find();
-					String addBefore = m.group("addBefore");
-					addAfter = m.group("addAfter");
-					String start = m.group("start");
-					String cut = m.group("cut");
-					if(start == null){
-						String rule = m.group("rule");
-						start = Integer.toString(1);
-						cut = Integer.toString(PatternService.clear(rule, MATCHER_POINTS_AND_NUMBERS).length());
-					}
-
-					//remove last characters from subword
-					//  ll3a/aa=b,2,2
-					//syll
-					//sylaa-b
-					int end = subword.length() - index + Integer.parseInt(start) - 1;
-					after = end + Integer.parseInt(cut) - endIndex;
-					subword = subword.substring(0, end) + addBefore;
-				}
-
-				result.add(subword);
-				startIndex = endIndex;
-			}
-
-		String subword = word.substring(startIndex);
-		if(StringUtils.isNotBlank(addAfter))
-			subword = addAfter + subword.substring(Math.min(Math.max(after, 0), subword.length()));
-		result.add(subword);
-
-		return result;
-	}
-
-}
+package unit731.hunspeller.parsers.hyphenation;
+
+import java.io.BufferedReader;
+import java.io.BufferedWriter;
+import java.io.File;
+import java.io.IOException;
+import java.nio.channels.ClosedChannelException;
+import java.nio.charset.Charset;
+import java.nio.charset.StandardCharsets;
+import java.nio.file.Files;
+import java.util.ArrayList;
+import java.util.Arrays;
+import java.util.Collections;
+import java.util.Comparator;
+import java.util.EnumMap;
+import java.util.HashMap;
+import java.util.HashSet;
+import java.util.List;
+import java.util.Locale;
+import java.util.Map;
+import java.util.Objects;
+import java.util.Optional;
+import java.util.Set;
+import java.util.concurrent.locks.ReentrantLock;
+import java.util.regex.Matcher;
+import java.util.regex.Pattern;
+import java.util.stream.Collectors;
+import javax.swing.SwingWorker;
+import lombok.AllArgsConstructor;
+import org.apache.commons.lang3.StringUtils;
+import unit731.hunspeller.collections.radixtree.tree.RadixTree;
+import unit731.hunspeller.collections.radixtree.tree.RadixTreeNode;
+import unit731.hunspeller.collections.radixtree.tree.RadixTreeVisitor;
+import unit731.hunspeller.collections.radixtree.sequencers.StringSequencer;
+import unit731.hunspeller.interfaces.Resultable;
+import unit731.hunspeller.languages.Orthography;
+import unit731.hunspeller.languages.builders.ComparatorBuilder;
+import unit731.hunspeller.languages.builders.OrthographyBuilder;
+import unit731.hunspeller.services.ExceptionService;
+import unit731.hunspeller.services.FileService;
+import unit731.hunspeller.services.PatternService;
+
+
+/**
+ * Implements Franklin Mark Liang's hyphenation algorithm with Petr Soijka's non-standard hyphenation extension.
+ * 
+ * @see <a href="https://tug.org/docs/liang/liang-thesis.pdf">Liang's thesis</a>
+ * @see <a href="http://hunspell.sourceforge.net/tb87nemeth.pdf">László Németh's paper</a>
+ * @see <a href="https://android.googlesource.com/platform/external/hyphenation/+/ics-mr0">László Németh's non-standard readme</a>
+ * @see <a href="https://github.com/hunspell/hyphen">C source code</a>
+ * @see <a href="https://wiki.openoffice.org/wiki/Documentation/SL/Using_TeX_hyphenation_patterns_in_OpenOffice.org">Using TeX hyphenation patterns in OpenOffice.org</a>
+ */
+public class HyphenationParser{
+
+	private static final String NEXT_LEVEL = "NEXTLEVEL";
+
+	//Hyphens from the wikipedia article: https://en.wikipedia.org/wiki/Hyphen#Unicode
+	public static final String HYPHEN = "\u2010";
+	public static final String HYPHEN_MINUS = "\u002D";
+	private static final String HYPHEN_EQUALS = "=";
+	private static final String SOFT_HYPHEN = "\u00AD";
+	private static final String EN_DASH = "\u2013";
+	private static final String RIGHT_SINGLE_QUOTATION_MARK = "\u2019";
+
+	private static final String ONE = "1";
+	private static final String WORD_BOUNDARY = ".";
+	private static final String AUGMENTED_RULE = "/";
+
+	private static final Pattern PATTERN_COMMA = PatternService.pattern(",");
+
+	private static final Matcher MATCHER_VALID_RULE = PatternService.matcher("^\\.?[^.]+\\.?$");
+	private static final Matcher MATCHER_VALID_RULE_BREAK_POINTS = PatternService.matcher("[\\d]");
+	private static final Matcher MATCHER_INVALID_RULE_START = PatternService.matcher("^\\.[\\d]");
+	private static final Matcher MATCHER_INVALID_RULE_END = PatternService.matcher("[\\d]\\.$");
+	private static final Matcher MATCHER_AUGMENTED_RULE = PatternService.matcher("^(?<rule>[^/]+)/(?<addBefore>.*?)(?:=|(?<hyphen>.)_)(?<addAfter>[^,]*)(?:,(?<start>\\d+),(?<cut>\\d+))?$");
+	private static final Matcher MATCHER_AUGMENTED_RULE_HYPHEN_INDEX = PatternService.matcher("[13579]");
+
+	private static final Pattern PATTERN_HYPHEN_MINUS = PatternService.pattern(HYPHEN_MINUS);
+	private static final Matcher MATCHER_HYPHEN_MINUS_OR_EQUALS = PatternService.matcher("[" + HYPHEN_MINUS + HYPHEN_EQUALS + "]");
+	private static final Matcher MATCHER_HYPHENS = PatternService.matcher("[" + Pattern.quote(HYPHEN) + "]");
+	private static final Matcher MATCHER_WORD_BOUNDARIES = PatternService.matcher("[" + Pattern.quote(WORD_BOUNDARY) + "]");
+	private static final Matcher MATCHER_POINTS_AND_NUMBERS = PatternService.matcher("[.\\d]");
+	private static final Matcher MATCHER_KEY = PatternService.matcher("\\d|/.+$");
+	private static final Matcher MATCHER_HYPHENATION_POINT = PatternService.matcher("[^13579]|/.+$");
+
+	private static final Matcher MATCHER_REDUCE = PatternService.matcher("/.+$");
+	private static final Matcher MATCHER_COMMENT = PatternService.matcher("^$|\\s*%.*$");
+	private static final Matcher MATCHER_WORD_INITIAL = PatternService.matcher("^" + Pattern.quote(WORD_BOUNDARY));
+
+	public static enum Level{
+		//defines the rules to be used at compound word boundaries
+		COMPOUND,
+		//defines the rules to be used within words or word parts
+		NON_COMPOUND
+	};
+
+	private static final ReentrantLock LOCK_SAVING = new ReentrantLock();
+
+
+	private static final Map<Level, Set<String>> REDUCED_PATTERNS = new EnumMap<>(Level.class);
+	static{
+		for(Level level : Level.values())
+			REDUCED_PATTERNS.put(level, new HashSet<>());
+	}
+
+	private final Comparator<String> comparator;
+	private final Orthography orthography;
+
+	private final Map<Level, RadixTree<String>> patterns = new EnumMap(Level.class);
+	private HyphenationOptions options;
+	private final Map<Level, Map<String, String>> customHyphenations = new EnumMap(Level.class);
+
+
+	public HyphenationParser(String language){
+		Objects.requireNonNull(language);
+
+		language = Optional.ofNullable(language)
+			.orElse(StringUtils.EMPTY);
+
+		comparator = ComparatorBuilder.getComparator(language);
+		orthography = OrthographyBuilder.getOrthography(language);
+
+		Objects.requireNonNull(comparator);
+		Objects.requireNonNull(orthography);
+
+		for(Level level : Level.values()){
+			patterns.put(level, RadixTree.createTree());
+			customHyphenations.put(level, new HashMap<>());
+		}
+	}
+
+	@AllArgsConstructor
+	public static class ParserWorker extends SwingWorker<Void, String>{
+
+		private final File hypFile;
+		private final HyphenationParser hypParser;
+		private final Runnable postExecution;
+		private final Resultable resultable;
+
+
+		@Override
+		protected Void doInBackground() throws Exception{
+			LOCK_SAVING.lock();
+
+			try{
+				publish("Opening Hyphenation file for parsing: " + hypFile.getName());
+				setProgress(0);
+
+				long readSoFar = 0l;
+				long totalSize = hypFile.length();
+
+				Charset charset = FileService.determineCharset(hypFile.toPath());
+				try(BufferedReader br = Files.newBufferedReader(hypFile.toPath(), charset)){
+					String line = br.readLine();
+					if(Charset.forName(line) != charset)
+						throw new IllegalArgumentException("Hyphenation data file malformed, the first line is not '" + charset.name() + "'");
+
+					//start with compound level
+					Level level = Level.COMPOUND;
+					REDUCED_PATTERNS.get(level).clear();
+
+					hypParser.options = HyphenationOptions.createEmpty();
+					while((line = br.readLine()) != null){
+						readSoFar += line.length();
+
+						line = removeComment(line);
+						if(line.isEmpty())
+							continue;
+
+						if(!line.isEmpty()){
+							boolean parsedLine = hypParser.options.parseLine(line);
+							if(!parsedLine){
+								if(line.startsWith(NEXT_LEVEL)){
+									if(level == Level.NON_COMPOUND)
+										throw new IllegalArgumentException("Cannot have more than two levels");
+
+									//start with non-compound level
+									level = Level.NON_COMPOUND;
+									REDUCED_PATTERNS.get(level).clear();
+								}
+								else if(line.contains(HYPHEN_MINUS) || line.contains(HYPHEN_EQUALS)){
+									String key = PatternService.clear(line, MATCHER_HYPHEN_MINUS_OR_EQUALS);
+									if(hypParser.customHyphenations.get(level).containsKey(key))
+										throw new IllegalArgumentException("Custom hyphenation " + line + " is already present");
+
+									hypParser.customHyphenations.get(level).put(key, line);
+								}
+								else{
+									validateRule(line, level);
+
+									String key = getKeyFromData(line);
+									boolean duplicatedRule = isRuleDuplicated(key, line, level);
+									if(duplicatedRule)
+										publish("Duplication found: " + line);
+									else
+										//insert current pattern into the radix tree (remove all numbers)
+										hypParser.patterns.get(level).put(key, line);
+								}
+							}
+						}
+//						hypParser.patterns.prepare();
+
+						setProgress((int)((readSoFar * 100.) / totalSize));
+					}
+
+					if(level == Level.COMPOUND && charset == StandardCharsets.UTF_8){
+						//en-dash and right single quotation mark added by default (retro-compatibility)
+						hypParser.options.getNoHyphen().addAll(Arrays.asList(EN_DASH, RIGHT_SINGLE_QUOTATION_MARK));
+
+						line = ONE + EN_DASH + ONE;
+						if(!isRuleDuplicated(EN_DASH, line, level))
+							hypParser.patterns.get(level).put(EN_DASH, line);
+
+						line = ONE + RIGHT_SINGLE_QUOTATION_MARK + ONE;
+						if(!isRuleDuplicated(RIGHT_SINGLE_QUOTATION_MARK, line, level))
+							hypParser.patterns.get(level).put(RIGHT_SINGLE_QUOTATION_MARK, line);
+					}
+
+					setProgress(100);
+				}
+//System.out.println(com.carrotsearch.sizeof.RamUsageEstimator.sizeOfAll(hypParser.patterns));
+//103 352 B compact trie
+//106 800 B basic trie
+
+				publish("Finished reading Hyphenation file");
+			}
+			catch(IOException | IllegalArgumentException e){
+				publish(e instanceof ClosedChannelException? "Hyphenation parser thread interrupted": e.getClass().getSimpleName() + ": "
+					+ e.getMessage());
+			}
+			catch(Exception e){
+				String message = ExceptionService.getMessage(e, getClass());
+				publish(e.getClass().getSimpleName() + ": " + message);
+			}
+			finally{
+				LOCK_SAVING.unlock();
+			}
+			return null;
+		}
+
+		private boolean isRuleDuplicated(String key, String line, Level level){
+			boolean duplicatedRule = false;
+			String foundNodeValue = hypParser.patterns.get(level).get(key);
+			if(foundNodeValue != null){
+				String clearedLine = PatternService.clear(line, MATCHER_REDUCE);
+				String clearedFoundNodeValue = PatternService.clear(foundNodeValue, MATCHER_REDUCE);
+				duplicatedRule = (clearedLine.contains(clearedFoundNodeValue) || clearedFoundNodeValue.contains(clearedLine));
+			}
+			return duplicatedRule;
+		}
+
+		/**
+		 * Removes comment lines and then cleans up blank lines and trailing whitespace.
+		 *
+		 * @param {String} data	The data from an affix file.
+		 * @return {String}		The cleaned-up data.
+		 */
+		private String removeComment(String line){
+			//remove comments
+			line = PatternService.clear(line, MATCHER_COMMENT);
+			//trim the entire string
+			return StringUtils.strip(line);
+		}
+
+		@Override
+		protected void process(List<String> chunks){
+			resultable.printResultLine(chunks);
+		}
+
+		@Override
+		protected void done(){
+			if(postExecution != null)
+				postExecution.run();
+		}
+	};
+
+	public void clear(){
+		LOCK_SAVING.lock();
+
+		try{
+			patterns.values()
+				.forEach(RadixTree::clear);
+			customHyphenations.values()
+				.forEach(Map::clear);
+			if(options != null)
+				options.clear();
+		}
+		finally{
+			LOCK_SAVING.unlock();
+		}
+	}
+
+	public String correctOrthography(String text){
+		text = text.toLowerCase(Locale.ROOT);
+		return orthography.correctOrthography(text);
+	}
+
+	/**
+	 * NOTE: Calling the method {@link #correctOrthography(String)} may be necessary
+	 * 
+	 * @param rule	The rule to add
+	 * @param level	Level to add the rule to
+	 * @return The value of a rule if already in place, <code>null</code> if the insertion has completed successfully
+	 */
+	public String addRule(String rule, Level level){
+		LOCK_SAVING.lock();
+
+		try{
+			validateRule(rule, level);
+
+			String key = getKeyFromData(rule);
+			String newRule = patterns.get(level).get(key);
+			if(newRule == null)
+				patterns.get(level).put(key, rule);
+
+			return newRule;
+		}
+		finally{
+			LOCK_SAVING.unlock();
+		}
+	}
+
+	/**
+	 * Line must contains exactly one hyphenation point
+	 * 
+	 * @param rule	Rule to be validated
+	 * @param level	Level to add the rule to
+	 */
+	public static void validateRule(String rule, Level level){
+		if(!PatternService.find(rule, MATCHER_VALID_RULE))
+			throw new IllegalArgumentException("Rule " + rule + " has an invalid format");
+		if(!PatternService.find(rule, MATCHER_VALID_RULE_BREAK_POINTS))
+			throw new IllegalArgumentException("Rule " + rule + " has no hyphenation point(s)");
+		if(PatternService.find(rule, MATCHER_INVALID_RULE_START) || PatternService.find(rule, MATCHER_INVALID_RULE_END))
+			throw new IllegalArgumentException("Rule " + rule + " is invalid, the hyphenation point should not be adjacent to a dot");
+
+		String cleanedRule = rule;
+		int augmentedIndex = rule.indexOf('/');
+		if(augmentedIndex >= 0){
+			cleanedRule = rule.substring(0, augmentedIndex);
+			int count = PatternService.clear(cleanedRule, MATCHER_HYPHENATION_POINT).length();
+			if(count != 1)
+				throw new IllegalArgumentException("Augmented rule " + rule + " has not exactly one hyphenation point");
+
+			String[] parts = PatternService.split(rule, PATTERN_COMMA);
+			if(parts.length > 1){
+				Matcher m = MATCHER_AUGMENTED_RULE_HYPHEN_INDEX.reset(rule);
+				m.find();
+				int index = m.start();
+
+				int startIndex = (parts[1] != null? Integer.parseInt(parts[1]) - 1: -1);
+				int length = (parts.length > 2 && parts[2] != null? Integer.parseInt(parts[2]): 0);
+				if(startIndex < 0 || startIndex >= index)
+					throw new IllegalArgumentException("Augmented rule " + rule + " has the index number not less than the hyphenation point");
+				if(length < 0 || startIndex + length < index)
+					throw new IllegalArgumentException("Augmented rule " + rule + " has the length number not less than the hyphenation point");
+				if(startIndex + length >= parts[0].length())
+					throw new IllegalArgumentException("Augmented rule " + rule + " has the length number that exceeds the length of the rule");
+			}
+		}
+
+
+		//a standard and a non-standard hyphenation pattern matching the same hyphenation point must not be on the same hyphenation level
+		//(for instance, c1 and zuc1ker/k=k,3,2 are invalid, while c1 and zuc3ker/k=k,3,2 are valid extended hyphenation patterns)
+		String alreadyPresentRule = null;
+		Set<String> reducedPatterns = REDUCED_PATTERNS.get(level);
+		for(String pattern : reducedPatterns)
+			if(pattern.contains(cleanedRule) || cleanedRule.contains(pattern)){
+				alreadyPresentRule = pattern;
+				break;
+			}
+		if(alreadyPresentRule != null)
+			throw new IllegalArgumentException("Pattern " + rule + " already present as " + alreadyPresentRule);
+
+		reducedPatterns.add(cleanedRule);
+	}
+
+	public void save(File hypFile) throws IOException{
+		LOCK_SAVING.lock();
+
+		try{
+			Charset charset = StandardCharsets.UTF_8;
+			try(BufferedWriter writer = Files.newBufferedWriter(hypFile.toPath(), charset)){
+				//save charset
+				writeln(writer, charset.name());
+				//save options
+				options.write(writer);
+
+				savePatternsByLevel(writer, Level.COMPOUND);
+
+				writeln(writer, NEXT_LEVEL);
+
+				savePatternsByLevel(writer, Level.NON_COMPOUND);
+			}
+		}
+		finally{
+			LOCK_SAVING.unlock();
+		}
+	}
+
+	private void savePatternsByLevel(final BufferedWriter writer, Level level) throws IOException{
+		//extract (compound) data from the radix tree
+		Map<Integer, List<String>> content = new HashMap<>();
+		RadixTreeVisitor<String, Boolean> visitor = new RadixTreeVisitor<String, Boolean>(false){
+			@Override
+			public boolean visit(String key, RadixTreeNode<String> node, RadixTreeNode<String> parent){
+				String value = node.getValue();
+				content.computeIfAbsent(value.length(), k -> new ArrayList<>())
+					.add(value);
+				
+				return false;
+			}
+		};
+		
+		patterns.get(level).visit(visitor);
+
+		//sort values
+		content.values()
+			.forEach(v -> Collections.sort(v, comparator::compare));
+		List<String> rules = content.values().stream()
+			.flatMap(List::stream)
+			.collect(Collectors.toList());
+		for(String rule : rules)
+			writeln(writer, rule);
+
+		//write custom hyphenations
+		List<String> customs = new ArrayList<>(customHyphenations.get(level).values());
+		customs.sort(comparator);
+		for(String rule : customs)
+			writeln(writer, rule);
+	}
+
+	private void writeln(BufferedWriter writer, String line) throws IOException{
+		writer.write(line);
+		writer.write(StringUtils.LF);
+	}
+
+	/**
+	 * Performs hyphenation
+	 * NOTE: Calling the method {@link #correctOrthography(String)} may be necessary
+	 *
+	 * @param word	String to hyphenate
+	 * @return the hyphenation object
+	 */
+	public Hyphenation hyphenate(String word){
+		return hyphenate(word, patterns);
+	}
+
+	/**
+	 * Performs hyphenation including an additional rule
+	 * NOTE: Calling the method {@link #correctOrthography(String)} may be necessary
+	 *
+	 * @param word	String to hyphenate
+	 * @param addedRule	Rule to add to the set of rules that will generate the hyphenation
+	 * @param level	The level to add the rule to
+	 * @return the hyphenation object
+	 * @throws CloneNotSupportedException	If the radix tree does not support the {@code Cloneable} interface
+	 */
+	public Hyphenation hyphenate(String word, String addedRule, Level level) throws CloneNotSupportedException{
+		LOCK_SAVING.lock();
+
+		try{
+			String key = getKeyFromData(addedRule);
+			Hyphenation hyph = null;
+			if(!patterns.get(level).containsKey(key)){
+				patterns.get(level).put(key, addedRule);
+
+				hyph = hyphenate(word, patterns);
+
+				patterns.get(level).remove(key);
+			}
+			return hyph;
+		}
+		finally{
+			LOCK_SAVING.unlock();
+		}
+	}
+
+	/**
+	 * NOTE: Calling the method {@link #correctOrthography(String)} may be necessary
+	 * 
+	 * @param rule	The rule to be checked
+	 * @param level	The level to check the rule for
+	 * @return	Whether the hyphenator has the given rule
+	 */
+	public boolean hasRule(String rule, Level level){
+		LOCK_SAVING.lock();
+
+		try{
+			String key = getKeyFromData(rule);
+			return patterns.get(level).containsKey(key);
+		}
+		finally{
+			LOCK_SAVING.unlock();
+		}
+	}
+
+	private static String getKeyFromData(String rule){
+		return PatternService.clear(rule, MATCHER_KEY);
+	}
+
+
+	/**
+	 * Performs hyphenation
+	 * NOTE: Calling the method {@link #correctOrthography(String)} may be necessary
+	 *
+	 * @param word	String to hyphenate
+	 * @param patterns	The radix tree containing the patterns
+	 * @return the hyphenation object
+	 */
+	private Hyphenation hyphenate(String word, Map<Level, RadixTree<String>> patterns){
+		boolean[] uppercases = extractUppercases(word);
+
+		//clear already present hyphens
+		word = PatternService.replaceAll(word, MATCHER_HYPHENS, SOFT_HYPHEN);
+		//clear already present word boundaries' characters
+		word = PatternService.clear(word, MATCHER_WORD_BOUNDARIES);
+
+		List<String> hyphenatedWord;
+		List<String> rules;
+		boolean[] errors;
+
+		//FIXME manage second level
+		Level level = Level.COMPOUND;
+
+		String customHyphenation = customHyphenations.get(level).get(word);
+		if(customHyphenation != null){
+			//hyphenation is custom
+			hyphenatedWord = Arrays.asList(PatternService.split(customHyphenation, PATTERN_HYPHEN_MINUS));
+
+			rules = hyphenatedWord;
+		}
+		else if(word.length() <= options.getLeftMin() + options.getRightMin()){
+			//ignore short words (early out)
+			hyphenatedWord = Arrays.asList(word);
+
+			rules = hyphenatedWord;
+		}
+		else{
+			HyphenationBreak hyphBreak = calculateBreakpoints(word, patterns, level);
+
+			hyphenatedWord = createHyphenatedWord(word, hyphBreak);
+
+			rules = Arrays.asList(hyphBreak.getRules());
+		}
+		errors = orthography.getSyllabationErrors(hyphenatedWord);
+
+		hyphenatedWord = restoreUppercases(hyphenatedWord, uppercases);
+
+		return new Hyphenation(hyphenatedWord, rules, errors);
+	}
+
+	private boolean[] extractUppercases(String word){
+		int size = word.length();
+		boolean[] uppercases = new boolean[size];
+		for(int i = 0; i < size; i ++)
+			if(Character.isUpperCase(word.charAt(i)))
+				uppercases[i] = true;
+		return uppercases;
+	}
+
+	private List<String> restoreUppercases(List<String> hyphenatedWord, boolean[] uppercases){
+		int size = uppercases.length;
+		for(int i = 0; i < size; i ++)
+			if(uppercases[i]){
+				int j = i;
+				int indexSoFar = 0;
+				String syll = hyphenatedWord.get(indexSoFar);
+				while(j > syll.length()){
+					j -= syll.length();
+					indexSoFar ++;
+					syll = hyphenatedWord.get(indexSoFar);
+				}
+				StringBuilder syllabe = new StringBuilder(syll);
+				String chr = Character.valueOf(syllabe.charAt(j)).toString();
+				syllabe.setCharAt(j, chr.toUpperCase(Locale.ROOT).charAt(0));
+				hyphenatedWord.set(indexSoFar, syllabe.toString());
+			}
+		return hyphenatedWord;
+	}
+
+	private HyphenationBreak calculateBreakpoints(String word, Map<Level, RadixTree<String>> patterns, Level level){
+		String w = WORD_BOUNDARY + word + WORD_BOUNDARY;
+
+		int size = w.length() - 1;
+		int wordSize = word.length();
+		//stores the (maximum) break numbers
+		int[] indexes = new int[wordSize];
+		//the rules applied to the word
+		String[] rules = new String[wordSize];
+		//stores the augmented patterns
+		String[] augmentedPatternData = new String[wordSize];
+		//FIXME using the Aho-Corasick tree will reduce the number of for-each to two
+		for(int i = 0; i < size; i ++){
+			//find all the prefixes of w.substring(i)
+			List<String> prefixes = patterns.get(level).getValuesWithPrefix(w.substring(i));
+			for(String rule : prefixes){
+				int j = -1;
+				//remove non-standard part
+				String reducedData = PatternService.clear(rule, MATCHER_REDUCE);
+				int ruleSize = reducedData.length();
+				//cycle the pattern's characters searching for numbers
+				for(int k = 0; k < ruleSize; k ++){
+					int idx = i + j;
+					char chr = reducedData.charAt(k);
+					if(!Character.isDigit(chr))
+						j ++;
+					//check if a break point should be skipped based on left and right min options
+					else if(options.getLeftMin() <= idx && idx <= wordSize - options.getRightMin()){
+						int dd = Character.digit(chr, 10);
+						//check if the break number is great than the one stored so far
+						if(dd > indexes[idx]){
+							indexes[idx] = dd;
+							rules[idx] = rule;
+							augmentedPatternData[idx] = (rule.contains(AUGMENTED_RULE)? rule: null);
+						}
+					}
+				}
+			}
+		}
+		return new HyphenationBreak(indexes, rules, augmentedPatternData);
+	}
+
+	private List<String> createHyphenatedWord(String word, HyphenationBreak hyphBreak){
+		List<String> result = new ArrayList<>();
+
+		int startIndex = 0;
+		int endIndex = 0;
+		int size = word.length();
+		int after = 0;
+		String addAfter = null;
+		for(int i = 0; i < size; i ++, endIndex ++)
+			if(hyphBreak.getIndexes()[i] % 2 != 0){
+				String subword = word.substring(startIndex, endIndex);
+
+				if(StringUtils.isNotBlank(addAfter)){
+					//append first characters to next subword
+					subword = addAfter + subword.substring(Math.min(after, subword.length()));
+					addAfter = null;
+				}
+
+				//manage augmented patterns:
+				String augmentedPatternData = hyphBreak.getAugmentedPatternData()[i];
+				if(augmentedPatternData != null){
+					Matcher m = MATCHER_AUGMENTED_RULE_HYPHEN_INDEX.reset(PatternService.clear(augmentedPatternData, MATCHER_WORD_INITIAL));
+					m.find();
+					int index = m.start();
+
+					m = MATCHER_AUGMENTED_RULE.reset(augmentedPatternData);
+					m.find();
+					String addBefore = m.group("addBefore");
+					addAfter = m.group("addAfter");
+					String start = m.group("start");
+					String cut = m.group("cut");
+					if(start == null){
+						String rule = m.group("rule");
+						start = Integer.toString(1);
+						cut = Integer.toString(PatternService.clear(rule, MATCHER_POINTS_AND_NUMBERS).length());
+					}
+
+					//remove last characters from subword
+					//  ll3a/aa=b,2,2
+					//syll
+					//sylaa-b
+					int end = subword.length() - index + Integer.parseInt(start) - 1;
+					after = end + Integer.parseInt(cut) - endIndex;
+					subword = subword.substring(0, end) + addBefore;
+				}
+
+				result.add(subword);
+				startIndex = endIndex;
+			}
+
+		String subword = word.substring(startIndex);
+		if(StringUtils.isNotBlank(addAfter))
+			subword = addAfter + subword.substring(Math.min(Math.max(after, 0), subword.length()));
+		result.add(subword);
+
+		return result;
+	}
+
+}