--- conflicted
+++ resolved
@@ -14,11 +14,7 @@
 		Objects.requireNonNull(backbone);
 
 
-<<<<<<< HEAD
 		BiConsumer<String, Integer> body = (line, row) -> {
-=======
-		BiConsumer<String, Integer> body = (line, lineIndex) -> {
->>>>>>> ec7f2107
 			List<RuleProductionEntry> productions = backbone.applyRules(line);
 
 			productions.forEach(production -> backbone.checkDictionaryProduction(production));
