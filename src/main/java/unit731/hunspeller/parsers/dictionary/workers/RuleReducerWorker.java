--- conflicted
+++ resolved
@@ -218,42 +218,13 @@
 			List<LineEntry> list = collectByCondition(entries, a -> a.endsWith(condition));
 
 			//manage same condition rules (entry.condition == firstCondition)
-<<<<<<< HEAD
-			if(list.size() > 1)
-				manageSameCondition(list, bucket, condition);
-			else
-				bucket.put(condition, list);
-		}
-		return bucket;
-	}
-=======
 			if(list.size() > 1){
 				//find same condition entries
 				Map<String, List<LineEntry>> equalsBucket = bucketByConditionEqualsTo(list);
->>>>>>> 37b380d6
-
-	private Map<String, List<LineEntry>> manageSameCondition(List<LineEntry> list, Map<String, List<LineEntry>> bucket, String condition){
-		//find same condition entries
-		Map<String, List<LineEntry>> equalsBucket = bucketByConditionEqualsTo(new ArrayList<>(list));
-		
-		boolean hasSameConditions = equalsBucket.values().stream().map(List::size).anyMatch(count -> count > 1);
-		if(hasSameConditions){
-			//expand same condition entries
-			boolean expansionHappened = expandOverlappingRules(equalsBucket);
-			
-			//expand again if needed
-			while(expansionHappened){
-				expansionHappened = false;
-				for(List<LineEntry> set : equalsBucket.values()){
-					equalsBucket = bucketByConditionEqualsTo(new ArrayList<>(set));
-					
+
+				boolean hasSameConditions = equalsBucket.values().stream().map(List::size).anyMatch(count -> count > 1);
+				if(hasSameConditions){
 					//expand same condition entries
-<<<<<<< HEAD
-					hasSameConditions = equalsBucket.values().stream().map(List::size).anyMatch(count -> count > 1);
-					if(hasSameConditions)
-						expansionHappened |= expandOverlappingRules(equalsBucket);
-				}
-=======
 					boolean expansionHappened = expandOverlappingRules(equalsBucket);
 
 					//expand again if needed
@@ -280,14 +251,10 @@
 				}
 				else
 					bucket.put(condition, list);
->>>>>>> 37b380d6
-			}
-			for(List<LineEntry> set : equalsBucket.values())
-				for(LineEntry le : set)
-					bucket.put(le.condition, Collections.singletonList(le));
-		}
-		else
-			bucket.put(condition, list);
+			}
+			else
+				bucket.put(condition, list);
+		}
 		return bucket;
 	}
 
