--- conflicted
+++ resolved
@@ -1,598 +1,593 @@
-package unit731.hunspeller.parsers.affix;
-
-import unit731.hunspeller.parsers.affix.dtos.ParsingContext;
-import unit731.hunspeller.parsers.affix.strategies.FlagParsingStrategy;
-import java.io.BufferedReader;
-import java.io.File;
-import java.io.IOException;
-import java.io.LineNumberReader;
-import java.nio.charset.Charset;
-import java.nio.charset.StandardCharsets;
-import java.nio.file.Files;
-import java.util.ArrayList;
-import java.util.HashMap;
-import java.util.HashSet;
-import java.util.List;
-import java.util.Map;
-import java.util.Set;
-import java.util.function.Consumer;
-import java.util.regex.Matcher;
-import lombok.AllArgsConstructor;
-import lombok.Getter;
-import org.apache.commons.lang3.StringUtils;
-import org.apache.commons.lang3.math.NumberUtils;
-import unit731.hunspeller.parsers.dictionary.valueobjects.AffixEntry;
-import unit731.hunspeller.parsers.dictionary.dtos.RuleEntry;
-import unit731.hunspeller.parsers.hyphenation.HyphenationParser;
-import unit731.hunspeller.parsers.affix.strategies.ASCIIParsingStrategy;
-import unit731.hunspeller.services.FileService;
-import unit731.hunspeller.services.PatternService;
-import unit731.hunspeller.services.ReadWriteLockable;
-
-
-/**
- * Managed options:
- *		SET, FLAG, COMPLEXPREFIXES, LANG
- *		COMPOUNDRULE, COMPOUNDMIN, ONLYINCOMPOUND, CIRCUMFIX
- *		PFX, SFX
- *		FULLSTRIP, KEEPCASE, NEEDAFFIX, ICONV, OCONV
- */
-public class AffixParser extends ReadWriteLockable{
-
-	private static final String DOUBLE_MINUS_SIGN = HyphenationParser.MINUS_SIGN + HyphenationParser.MINUS_SIGN;
-
-	private static final Matcher COMMENT = PatternService.matcher("^$|^\\s*#.*$");
-
-
-	@AllArgsConstructor
-	private static enum ConversionTableType{
-		INPUT(AffixTag.INPUT_CONVERSION_TABLE),
-		OUTPUT(AffixTag.OUTPUT_CONVERSION_TABLE);
-
-
-		@Getter
-		private final AffixTag flag;
-
-		public static ConversionTableType toEnum(String flag){
-			ConversionTableType[] types = ConversionTableType.values();
-			for(ConversionTableType type : types)
-				if(type.getFlag().getCode().equals(flag))
-					return type;
-			return null;
-		}
-	}
-
-
-	private final Map<String, Object> data = new HashMap<>();
-	private Charset charset;
-	@Getter
-	private FlagParsingStrategy strategy = new ASCIIParsingStrategy();
-
-	private final Set<String> terminalAffixes = new HashSet<>();
-
-
-	private final Consumer<ParsingContext> FUN_COPY_OVER = context -> {
-		addData(context.getRuleType(), context.getAllButFirstParameter());
-	};
-	private final Consumer<ParsingContext> FUN_COPY_OVER_AS_NUMBER = context -> {
-		if(!NumberUtils.isCreatable(context.getFirstParameter()))
-			throw new IllegalArgumentException("Error reading line \"" + context.toString()
-				+ "\": The first parameter is not a number");
-		addData(context.getRuleType(), Integer.parseInt(context.getAllButFirstParameter()));
-	};
-	private final Consumer<ParsingContext> FUN_COMPOUND_RULE = context -> {
-		try{
-			BufferedReader br = context.getReader();
-			if(!NumberUtils.isCreatable(context.getFirstParameter()))
-				throw new IllegalArgumentException("Error reading line \"" + context.toString()
-					+ "\": The first parameter is not a number");
-			int numEntries = Integer.parseInt(context.getFirstParameter());
-			if(numEntries <= 0)
-				throw new IllegalArgumentException("Error reading line \"" + context.toString()
-					+ ": Bad number of entries, it must be a positive integer");
-
-			Set<String> compoundRules = new HashSet<>(numEntries);
-			for(int i = 0; i < numEntries; i ++){
-				String line = br.readLine();
-
-				String[] lineParts = StringUtils.split(line);
-				AffixTag tag = AffixTag.toEnum(lineParts[0]);
-				if(tag != AffixTag.COMPOUND_RULE)
-					throw new IllegalArgumentException("Error reading line \"" + line + "\" at row " + i + ": mismatched compound rule type (expected "
-						+ AffixTag.COMPOUND_RULE + ")");
-				String rule = lineParts[1];
-				if(StringUtils.isBlank(rule))
-					throw new IllegalArgumentException("Error reading line \"" + line + "\" at row " + i + ": compound rule type cannot be empty");
-				List<String> compounds = strategy.extractCompoundRule(rule);
-				if(compounds.isEmpty())
-					throw new IllegalArgumentException("Error reading line \"" + line + "\" at row " + i + ": compound rule is bad formatted");
-
-				boolean inserted = compoundRules.add(rule);
-				if(!inserted)
-					throw new IllegalArgumentException("Error reading line \"" + line + "\" at row " + i + ": duplicated line");
-			}
-
-			addData(AffixTag.COMPOUND_RULE, compoundRules);
-		}
-		catch(IOException e){
-			throw new RuntimeException(e.getMessage());
-		}
-	};
-	private final Consumer<ParsingContext> FUN_AFFIX = context -> {
-		try{
-			AffixEntry.Type ruleType = AffixEntry.Type.toEnum(context.getRuleType());
-			BufferedReader br = context.getReader();
-			boolean isSuffix = context.isSuffix();
-			String ruleFlag = context.getFirstParameter();
-			char combineable = context.getSecondParameter().charAt(0);
-			if(!NumberUtils.isCreatable(context.getThirdParameter()))
-				throw new IllegalArgumentException("Error reading line \"" + context.toString()
-					+ "\": The third parameter is not a number");
-			int numEntries = Integer.parseInt(context.getThirdParameter());
-			if(numEntries <= 0)
-				throw new IllegalArgumentException("Error reading line \"" + context.toString()
-					+ ": Bad number of entries, it must be a positive integer");
-
-//List<AffixEntry> prefixEntries = new ArrayList<>();
-//List<AffixEntry> suffixEntries = new ArrayList<>();
-			List<AffixEntry> entries = new ArrayList<>(numEntries);
-			for(int i = 0; i < numEntries; i ++){
-				String line = br.readLine();
-
-				line = removeComment(line);
-
-				AffixEntry entry = new AffixEntry(line, strategy);
-				if(entry.getType() != ruleType)
-					throw new IllegalArgumentException("Error reading line \"" + line + "\" at row " + i + ": mismatched rule type (expected "
-						+ ruleType + ")");
-				if(!ruleFlag.equals(entry.getFlag()))
-					throw new IllegalArgumentException("Error reading line \"" + line + "\" at row " + i + ": mismatched rule flag (expected "
-						+ ruleFlag + ")");
-				if(!entry.containsUniqueContinuationFlags())
-					throw new IllegalArgumentException("Error reading line \"" + line + "\" at row " + i + ": multiple rule flags");
-
-				boolean inserted = entries.add(entry);
-				if(!inserted)
-					throw new IllegalArgumentException("Error reading line \"" + line + "\" at row " + i + ": duplicated line");
-//String regexToMatch = (entry.getMatch() != null? entry.getMatch().pattern().pattern().replaceFirst("^\\^", StringUtils.EMPTY).replaceFirst("\\$$", StringUtils.EMPTY): ".");
-//String[] arr = RegExpTrieSequencer.extractCharacters(regexToMatch);
-//List<AffixEntry> lst = new ArrayList<>();
-//lst.add(entry);
-//if(entry.isSuffix()){
-//	ArrayUtils.reverse(arr);
-//	suffixEntries.add(arr, lst);
-//}
-//else
-//	prefixEntries.put(arr, lst);
-			}
-
-			addData(ruleFlag, new RuleEntry(isSuffix, combineable, entries));
-//addData(ruleFlag, new RuleEntry(isSuffix, combineable, entries, prefixEntries, suffixEntries));
-		}
-		catch(IOException e){
-			throw new RuntimeException(e.getMessage());
-		}
-	};
-	private final Consumer<ParsingContext> FUN_WORD_BREAK_TABLE = context -> {
-		try{
-			BufferedReader br = context.getReader();
-			if(!NumberUtils.isCreatable(context.getFirstParameter()))
-				throw new IllegalArgumentException("Error reading line \"" + context.toString()
-					+ "\": The first parameter is not a number");
-			int numEntries = Integer.parseInt(context.getFirstParameter());
-			if(numEntries <= 0)
-				throw new IllegalArgumentException("Error reading line \"" + context.toString()
-					+ ": Bad number of entries, it must be a positive integer");
-
-			Set<String> wordBreakCharacters = new HashSet<>(numEntries);
-			for(int i = 0; i < numEntries; i ++){
-				String line = br.readLine();
-
-				String[] lineParts = StringUtils.split(line);
-				AffixTag tag = AffixTag.toEnum(lineParts[0]);
-				if(tag != AffixTag.BREAK)
-					throw new IllegalArgumentException("Error reading line \"" + line + "\" at row " + i + ": mismatched type (expected "
-						+ AffixTag.BREAK + ")");
-				String breakCharacter = lineParts[1];
-				if(StringUtils.isBlank(breakCharacter))
-					throw new IllegalArgumentException("Error reading line \"" + line + "\" at row " + i + ": break character cannot be empty");
-				if(DOUBLE_MINUS_SIGN.equals(breakCharacter))
-					breakCharacter = HyphenationParser.EN_DASH;
-
-				boolean inserted = wordBreakCharacters.add(breakCharacter);
-				if(!inserted)
-					throw new IllegalArgumentException("Error reading line \"" + line + "\" at row " + i + ": duplicated line");
-			}
-
-			addData(AffixTag.BREAK, wordBreakCharacters);
-		}
-		catch(IOException e){
-			throw new RuntimeException(e.getMessage());
-		}
-	};
-	private final Consumer<ParsingContext> FUN_CONVERSION_TABLE = context -> {
-		try{
-			ConversionTableType conversionTableType = ConversionTableType.toEnum(context.getRuleType());
-			BufferedReader br = context.getReader();
-			if(!NumberUtils.isCreatable(context.getFirstParameter()))
-				throw new IllegalArgumentException("Error reading line \"" + context.toString()
-					+ "\": The first parameter is not a number");
-			int numEntries = Integer.parseInt(context.getFirstParameter());
-			if(numEntries <= 0)
-				throw new IllegalArgumentException("Error reading line \"" + context.toString()
-					+ ": Bad number of entries, it must be a positive integer");
-
-			Map<String, String> conversionTable = new HashMap<>(numEntries);
-			for(int i = 0; i < numEntries; i ++){
-				String line = br.readLine();
-
-				String[] parts = StringUtils.split(line);
-				if(parts.length != 3)
-					throw new IllegalArgumentException("Error reading line \"" + context.toString()
-						+ ": Bad number of entries, it must be <tag> <pattern-from> <pattern-to>");
-
-				conversionTable.put(parts[1], parts[2]);
-			}
-
-			addData(conversionTableType.getFlag(), conversionTable);
-		}
-		catch(IOException e){
-			throw new RuntimeException(e.getMessage());
-		}
-	};
-
-	private final Map<AffixTag, Consumer<ParsingContext>> RULE_FUNCTION = new HashMap<>();
-
-
-	public AffixParser(){
-		//General options
-//		RULE_FUNCTION.put("NAME", FUN_COPY_OVER);
-//		RULE_FUNCTION.put("VERSION", FUN_COPY_OVER);
-//		RULE_FUNCTION.put("HOME", FUN_COPY_OVER);
-		RULE_FUNCTION.put(AffixTag.CHARACTER_SET, FUN_COPY_OVER);
-		RULE_FUNCTION.put(AffixTag.FLAG, FUN_COPY_OVER);
-		RULE_FUNCTION.put(AffixTag.COMPLEX_PREFIXES, FUN_COPY_OVER);
-		RULE_FUNCTION.put(AffixTag.LANGUAGE, FUN_COPY_OVER);
-//		RULE_FUNCTION.put(AffixTag.IGNORE, FUN_COPY_OVER);
-		//Options for suggestions
-//		RULE_FUNCTION.put(AffixTag.KEY, FUN_COPY_OVER);
-//		RULE_FUNCTION.put("TRY", FUN_COPY_OVER);
-//		RULE_FUNCTION.put(AffixTag.NO_SUGGEST, FUN_COPY_OVER);
-//		RULE_FUNCTION.put(AffixTag.NO_NGRAM_SUGGEST, FUN_COPY_OVER);
-//		RULE_FUNCTION.put("REP", FUN_COPY_OVER);
-//		RULE_FUNCTION.put("MAP", FUN_MAP);
-		//Options for compounding
-		//default break table contains: "-", "^-", and "-$"
-		RULE_FUNCTION.put(AffixTag.BREAK, FUN_WORD_BREAK_TABLE);
-		RULE_FUNCTION.put(AffixTag.COMPOUND_RULE, FUN_COMPOUND_RULE);
-		RULE_FUNCTION.put(AffixTag.COMPOUND_MIN, FUN_COPY_OVER_AS_NUMBER);
-//		RULE_FUNCTION.put(AffixTag.COMPOUND_FLAG, FUN_COPY_OVER);
-//		RULE_FUNCTION.put(AffixTag.COMPOUND_BEGIN, FUN_COPY_OVER);
-//		RULE_FUNCTION.put(AffixTag.COMPOUND_MIDDLE, FUN_COPY_OVER);
-//		RULE_FUNCTION.put(AffixTag.COMPOUND_END, FUN_COPY_OVER);
-		RULE_FUNCTION.put(AffixTag.ONLY_IN_COMPOUND, FUN_COPY_OVER);
-//		RULE_FUNCTION.put(AffixTag.COMPOUND_PERMIT_FLAG, FUN_COPY_OVER);
-//		RULE_FUNCTION.put(AffixTag.COMPOUND_MORE_SUFFIXES, FUN_COPY_OVER);
-//		RULE_FUNCTION.put(AffixTag.COMPOUND_ROOT, FUN_COPY_OVER);
-//		RULE_FUNCTION.put(AffixTag.COMPOUND_FORBID_FLAG, FUN_COPY_OVER);
-//		RULE_FUNCTION.put(AffixTag.COMPOUND_WORD_MAX, FUN_COPY_OVER_AS_NUMBER);
-//		RULE_FUNCTION.put(AffixTag.CHECK_COMPOUND_DUPLICATION, FUN_COPY_OVER);
-//		RULE_FUNCTION.put(AffixTag.CHECK_COMPOUND_REPLACEMENT, FUN_COPY_OVER);
-//		RULE_FUNCTION.put(AffixTag.CHECK_COMPOUND_CASE, FUN_COPY_OVER);
-//		RULE_FUNCTION.put(AffixTag.CHECK_COMPOUND_TRIPLE, FUN_COPY_OVER);
-//		RULE_FUNCTION.put(AffixTag.SIMPLIFIED_TRIPLE, FUN_COPY_OVER);
-		RULE_FUNCTION.put(AffixTag.CIRCUMFIX, FUN_COPY_OVER);
-//		RULE_FUNCTION.put(AffixTag.FORBIDDEN_WORD, FUN_COPY_OVER);
-		//Options for affix creation
-		RULE_FUNCTION.put(AffixTag.PREFIX, FUN_AFFIX);
-		RULE_FUNCTION.put(AffixTag.SUFFIX, FUN_AFFIX);
-		//Other options
-		RULE_FUNCTION.put(AffixTag.FULLSTRIP, FUN_COPY_OVER);
-		RULE_FUNCTION.put(AffixTag.KEEP_CASE, FUN_COPY_OVER);
-		RULE_FUNCTION.put(AffixTag.NEED_AFFIX, FUN_COPY_OVER);
-		RULE_FUNCTION.put(AffixTag.INPUT_CONVERSION_TABLE, FUN_CONVERSION_TABLE);
-		RULE_FUNCTION.put(AffixTag.OUTPUT_CONVERSION_TABLE, FUN_CONVERSION_TABLE);
-//		RULE_FUNCTION.put(AffixTag.WORD_CHARS, FUN_COPY_OVER);
-	}
-
-	/**
-	 * Parse the rules out from a .aff file.
-	 *
-	 * @param affFile	The content of the affix file
-	 * @throws IOException	If an I/O error occurs
-	 * @throws	IllegalArgumentException	If something is wrong while parsing the file (eg. missing rule)
-	 */
-	public void parse(File affFile) throws IOException, IllegalArgumentException{
-		acquireWriteLock();
-		try{
-			clearData();
-
-			boolean encodingRead = false;
-			charset = FileService.determineCharset(affFile.toPath());
-			try(LineNumberReader br = new LineNumberReader(Files.newBufferedReader(affFile.toPath(), charset))){
-				String line;
-				while((line = br.readLine()) != null){
-					//ignore any BOM marker on first line
-					if(br.getLineNumber() == 1)
-						line = FileService.clearBOMMarker(line);
-
-					line = removeComment(line);
-					if(line.isEmpty())
-						continue;
-
-					if(!encodingRead && !line.startsWith(AffixTag.CHARACTER_SET.getCode() + StringUtils.SPACE))
-						throw new IllegalArgumentException("The first non–comment line in the affix file must be a 'SET charset', was: '" + line + "'");
-					else
-						encodingRead = true;
-
-					ParsingContext context = new ParsingContext(line, br);
-					AffixTag ruleType = AffixTag.toEnum(context.getRuleType());
-					Consumer<ParsingContext> fun = RULE_FUNCTION.get(ruleType);
-					if(fun != null){
-						try{
-							fun.accept(context);
-
-							if(ruleType == AffixTag.FLAG){
-								String flag = getFlag();
-								//determines the appropriate {@link FlagParsingStrategy} based on the FLAG definition line taken from the affix file
-								strategy = FlagParsingStrategy.Type.toEnum(flag).getStategy();
-								if(strategy == null)
-									throw new IllegalArgumentException("Unknown flag type: " + flag);
-							}
-						}
-						catch(RuntimeException e){
-							throw new IllegalArgumentException(e.getMessage() + " on line " + br.getLineNumber());
-						}
-					}
-				}
-			}
-
-			if(!containsData(AffixTag.COMPOUND_MIN))
-				addData(AffixTag.COMPOUND_MIN, 3);
-			else{
-				int compoundMin = getData(AffixTag.COMPOUND_MIN);
-				if(compoundMin < 1)
-					addData(AffixTag.COMPOUND_MIN, 1);
-			}
-			//apply default charset
-			if(!containsData(AffixTag.CHARACTER_SET))
-				addData(AffixTag.CHARACTER_SET, StandardCharsets.ISO_8859_1);
-			if(!containsData(AffixTag.LANGUAGE))
-				//try to infer language from filename
-				addData(AffixTag.LANGUAGE, affFile.getName().replaceFirst("\\..+$", StringUtils.EMPTY));
-			if(!containsData(AffixTag.BREAK)){
-				Set<String> wordBreakCharacters = new HashSet<>(3);
-				wordBreakCharacters.add(HyphenationParser.MINUS_SIGN);
-				wordBreakCharacters.add("^" + HyphenationParser.MINUS_SIGN);
-				wordBreakCharacters.add(HyphenationParser.MINUS_SIGN + "$");
-				addData(AffixTag.BREAK, wordBreakCharacters);
-			}
-//			if(isComplexPrefixes()){
-//				String compoundBegin = getData(AffixTag.COMPOUND_BEGIN);
-//				String compoundEnd = getData(AffixTag.COMPOUND_END);
-//				addData(AffixTag.COMPOUND_BEGIN, compoundEnd);
-//				addData(AffixTag.COMPOUND_END, compoundBegin);
-//
-//				RuleEntry prefixes = getData(AffixTag.PREFIX);
-//				RuleEntry suffixes = getData(AffixTag.SUFFIX);
-//				addData(AffixTag.PREFIX, suffixes);
-//				addData(AffixTag.SUFFIX, prefixes);
-//			}
-//			if(!containsData(AffixTag.KEY))
-//				addData(AffixTag.KEY, "qwertyuiop|asdfghjkl|zxcvbnm");
-
-
-			terminalAffixes.add(getKeepCaseFlag());
-			terminalAffixes.add(getCircumfixFlag());
-			terminalAffixes.add(getNeedAffixFlag());
-			terminalAffixes.add(getOnlyInCompoundFlag());
-		}
-		finally{
-			releaseWriteLock();
-		}
-
-//System.out.println(com.carrotsearch.sizeof.RamUsageEstimator.sizeOfAll(data));
-//7 490 848 B
-	}
-
-	public void clear(){
-		clearData();
-	}
-
-	/**
-	 * Removes comment lines and then cleans up blank lines and trailing whitespace.
-	 *
-	 * @param {String} data	The data from an affix file.
-	 * @return {String}		The cleaned-up data.
-	 */
-	private static String removeComment(String line){
-		//remove comments
-		line = PatternService.clear(line, COMMENT);
-		//trim the entire string
-		return StringUtils.strip(line);
-	}
-
-	private boolean containsData(AffixTag key){
-		return containsData(key.getCode());
-	}
-
-	private boolean containsData(String key){
-		return data.containsKey(key);
-	}
-
-	@SuppressWarnings("unchecked")
-	public <T> T getData(AffixTag key){
-		return getData(key.getCode());
-	}
-
-	@SuppressWarnings("unchecked")
-	public <T> T getData(String key){
-		return (T)data.get(key);
-	}
-
-	private <T> void addData(AffixTag key, T value){
-		addData(key.getCode(), value);
-	}
-
-<<<<<<< HEAD
-	private <T> void addData(String key, T value){
-		T prevValue = (T)data.put(key, value);
-
-		if(prevValue != null)
-			throw new IllegalArgumentException("Duplicated flag: " + key);
-=======
-	@SuppressWarnings("unchecked")
-	private <T> T addData(String key, T value){
-		return (T)data.put(key, value);
->>>>>>> f350728e
-	}
-
-	private void clearData(){
-		acquireWriteLock();
-		try{
-			data.clear();
-			terminalAffixes.clear();
-		}
-		finally{
-			releaseWriteLock();
-		}
-	}
-
-	public String getLanguage(){
-		return getData(AffixTag.LANGUAGE);
-	}
-
-	public String getKeepCaseFlag(){
-		return getData(AffixTag.KEEP_CASE);
-	}
-
-	public String getNeedAffixFlag(){
-		return getData(AffixTag.NEED_AFFIX);
-	}
-
-	public boolean isTerminalAffix(String flag){
-		return terminalAffixes.contains(flag);
-	}
-
-	public Set<String> getCompoundRules(){
-		return getData(AffixTag.COMPOUND_RULE);
-	}
-
-	public boolean isManagedByCompoundRule(String flag){
-		boolean found = false;
-		Set<String> compoundRules = getCompoundRules();
-		for(String rule : compoundRules)
-			if(isManagedByCompoundRule(rule, flag)){
-				found = true;
-				break;
-			}
-		return found;
-	}
-
-	public boolean isManagedByCompoundRule(String compoundRule, String flag){
-		List<String> flags = strategy.extractCompoundRule(compoundRule);
-		flags = strategy.cleanCompoundRuleComponents(flags);
-		return flags.contains(flag);
-	}
-
-	public Charset getCharset(){
-		return Charset.forName(getData(AffixTag.CHARACTER_SET));
-	}
-
-	public boolean isFullstrip(){
-		return containsData(AffixTag.FULLSTRIP);
-	}
-
-	/**
-	 * 2-stage prefix plus 1-stage suffix instead of 2-stage suffix plus 1-stage prefix
-	 * 
-	 * @return Whether the prefix is complex
-	 */
-	public boolean isComplexPrefixes(){
-		return containsData(AffixTag.COMPLEX_PREFIXES);
-	}
-
-	public Boolean isSuffix(String affixCode){
-		Boolean isSuffix = null;
-		Object affix = getData(affixCode);
-		if(affix != null && RuleEntry.class.isAssignableFrom(affix.getClass()))
-			isSuffix = ((RuleEntry)affix).isSuffix();
-		return isSuffix;
-	}
-
-	public Set<String> getProductiveAffixes(){
-		//keeps only items with RuleEntry as value
-		Set<String> affixes = new HashSet<>();
-		Set<String> keys = data.keySet();
-		for(String key : keys){
-			Object affix = getData(key);
-			if(RuleEntry.class.isAssignableFrom(affix.getClass()))
-				affixes.add(key);
-		}
-		return affixes;
-	}
-
-	public String getFlag(){
-		return getData(AffixTag.FLAG);
-	}
-
-	public FlagParsingStrategy getFlagParsingStrategy(){
-		return strategy;
-	}
-
-	public boolean isAffixProductive(String word, String affix){
-		word = applyInputConversionTable(word);
-
-		boolean productive;
-		RuleEntry rule = getData(affix);
-		if(rule != null){
-			List<AffixEntry> applicableAffixes = extractListOfApplicableAffixes(word, rule.getEntries());
-			productive = !applicableAffixes.isEmpty();
-		}
-		else
-			productive = isManagedByCompoundRule(affix);
-		return productive;
-	}
-
-	public static List<AffixEntry> extractListOfApplicableAffixes(String word, List<AffixEntry> entries){
-		//extract the list of applicable affixes...
-		List<AffixEntry> applicableAffixes = new ArrayList<>();
-		for(AffixEntry entry : entries)
-			if(entry.match(word))
-				applicableAffixes.add(entry);
-		return applicableAffixes;
-	}
-
-	public String applyInputConversionTable(String word){
-		return applyConversionTable(word, getData(AffixTag.INPUT_CONVERSION_TABLE));
-	}
-
-	public String applyOutputConversionTable(String word){
-		return applyConversionTable(word, getData(AffixTag.OUTPUT_CONVERSION_TABLE));
-	}
-
-	private String applyConversionTable(String word, Map<String, String> table){
-		if(table != null){
-			int size = table.size();
-			word = StringUtils.replaceEach(word, table.keySet().toArray(new String[size]), table.values().toArray(new String[size]));
-		}
-		return word;
-	}
-
-	public Set<String> getWordBreakCharacters(){
-		return getData(AffixTag.BREAK);
-	}
-
-	public String getOnlyInCompoundFlag(){
-		return getData(AffixTag.ONLY_IN_COMPOUND);
-	}
-
-	public int getCompoundMinimumLength(){
-		return getData(AffixTag.COMPOUND_MIN);
-	}
-
-	public String getCircumfixFlag(){
-		return getData(AffixTag.CIRCUMFIX);
-	}
-
-}
+package unit731.hunspeller.parsers.affix;
+
+import unit731.hunspeller.parsers.affix.dtos.ParsingContext;
+import unit731.hunspeller.parsers.affix.strategies.FlagParsingStrategy;
+import java.io.BufferedReader;
+import java.io.File;
+import java.io.IOException;
+import java.io.LineNumberReader;
+import java.nio.charset.Charset;
+import java.nio.charset.StandardCharsets;
+import java.nio.file.Files;
+import java.util.ArrayList;
+import java.util.HashMap;
+import java.util.HashSet;
+import java.util.List;
+import java.util.Map;
+import java.util.Set;
+import java.util.function.Consumer;
+import java.util.regex.Matcher;
+import lombok.AllArgsConstructor;
+import lombok.Getter;
+import org.apache.commons.lang3.StringUtils;
+import org.apache.commons.lang3.math.NumberUtils;
+import unit731.hunspeller.parsers.dictionary.valueobjects.AffixEntry;
+import unit731.hunspeller.parsers.dictionary.dtos.RuleEntry;
+import unit731.hunspeller.parsers.hyphenation.HyphenationParser;
+import unit731.hunspeller.parsers.affix.strategies.ASCIIParsingStrategy;
+import unit731.hunspeller.services.FileService;
+import unit731.hunspeller.services.PatternService;
+import unit731.hunspeller.services.ReadWriteLockable;
+
+
+/**
+ * Managed options:
+ *		SET, FLAG, COMPLEXPREFIXES, LANG
+ *		COMPOUNDRULE, COMPOUNDMIN, ONLYINCOMPOUND, CIRCUMFIX
+ *		PFX, SFX
+ *		FULLSTRIP, KEEPCASE, NEEDAFFIX, ICONV, OCONV
+ */
+public class AffixParser extends ReadWriteLockable{
+
+	private static final String DOUBLE_MINUS_SIGN = HyphenationParser.MINUS_SIGN + HyphenationParser.MINUS_SIGN;
+
+	private static final Matcher COMMENT = PatternService.matcher("^$|^\\s*#.*$");
+
+
+	@AllArgsConstructor
+	private static enum ConversionTableType{
+		INPUT(AffixTag.INPUT_CONVERSION_TABLE),
+		OUTPUT(AffixTag.OUTPUT_CONVERSION_TABLE);
+
+
+		@Getter
+		private final AffixTag flag;
+
+		public static ConversionTableType toEnum(String flag){
+			ConversionTableType[] types = ConversionTableType.values();
+			for(ConversionTableType type : types)
+				if(type.getFlag().getCode().equals(flag))
+					return type;
+			return null;
+		}
+	}
+
+
+	private final Map<String, Object> data = new HashMap<>();
+	private Charset charset;
+	@Getter
+	private FlagParsingStrategy strategy = new ASCIIParsingStrategy();
+
+	private final Set<String> terminalAffixes = new HashSet<>();
+
+
+	private final Consumer<ParsingContext> FUN_COPY_OVER = context -> {
+		addData(context.getRuleType(), context.getAllButFirstParameter());
+	};
+	private final Consumer<ParsingContext> FUN_COPY_OVER_AS_NUMBER = context -> {
+		if(!NumberUtils.isCreatable(context.getFirstParameter()))
+			throw new IllegalArgumentException("Error reading line \"" + context.toString()
+				+ "\": The first parameter is not a number");
+		addData(context.getRuleType(), Integer.parseInt(context.getAllButFirstParameter()));
+	};
+	private final Consumer<ParsingContext> FUN_COMPOUND_RULE = context -> {
+		try{
+			BufferedReader br = context.getReader();
+			if(!NumberUtils.isCreatable(context.getFirstParameter()))
+				throw new IllegalArgumentException("Error reading line \"" + context.toString()
+					+ "\": The first parameter is not a number");
+			int numEntries = Integer.parseInt(context.getFirstParameter());
+			if(numEntries <= 0)
+				throw new IllegalArgumentException("Error reading line \"" + context.toString()
+					+ ": Bad number of entries, it must be a positive integer");
+
+			Set<String> compoundRules = new HashSet<>(numEntries);
+			for(int i = 0; i < numEntries; i ++){
+				String line = br.readLine();
+
+				String[] lineParts = StringUtils.split(line);
+				AffixTag tag = AffixTag.toEnum(lineParts[0]);
+				if(tag != AffixTag.COMPOUND_RULE)
+					throw new IllegalArgumentException("Error reading line \"" + line + "\" at row " + i + ": mismatched compound rule type (expected "
+						+ AffixTag.COMPOUND_RULE + ")");
+				String rule = lineParts[1];
+				if(StringUtils.isBlank(rule))
+					throw new IllegalArgumentException("Error reading line \"" + line + "\" at row " + i + ": compound rule type cannot be empty");
+				List<String> compounds = strategy.extractCompoundRule(rule);
+				if(compounds.isEmpty())
+					throw new IllegalArgumentException("Error reading line \"" + line + "\" at row " + i + ": compound rule is bad formatted");
+
+				boolean inserted = compoundRules.add(rule);
+				if(!inserted)
+					throw new IllegalArgumentException("Error reading line \"" + line + "\" at row " + i + ": duplicated line");
+			}
+
+			addData(AffixTag.COMPOUND_RULE, compoundRules);
+		}
+		catch(IOException e){
+			throw new RuntimeException(e.getMessage());
+		}
+	};
+	private final Consumer<ParsingContext> FUN_AFFIX = context -> {
+		try{
+			AffixEntry.Type ruleType = AffixEntry.Type.toEnum(context.getRuleType());
+			BufferedReader br = context.getReader();
+			boolean isSuffix = context.isSuffix();
+			String ruleFlag = context.getFirstParameter();
+			char combineable = context.getSecondParameter().charAt(0);
+			if(!NumberUtils.isCreatable(context.getThirdParameter()))
+				throw new IllegalArgumentException("Error reading line \"" + context.toString()
+					+ "\": The third parameter is not a number");
+			int numEntries = Integer.parseInt(context.getThirdParameter());
+			if(numEntries <= 0)
+				throw new IllegalArgumentException("Error reading line \"" + context.toString()
+					+ ": Bad number of entries, it must be a positive integer");
+
+//List<AffixEntry> prefixEntries = new ArrayList<>();
+//List<AffixEntry> suffixEntries = new ArrayList<>();
+			List<AffixEntry> entries = new ArrayList<>(numEntries);
+			for(int i = 0; i < numEntries; i ++){
+				String line = br.readLine();
+
+				line = removeComment(line);
+
+				AffixEntry entry = new AffixEntry(line, strategy);
+				if(entry.getType() != ruleType)
+					throw new IllegalArgumentException("Error reading line \"" + line + "\" at row " + i + ": mismatched rule type (expected "
+						+ ruleType + ")");
+				if(!ruleFlag.equals(entry.getFlag()))
+					throw new IllegalArgumentException("Error reading line \"" + line + "\" at row " + i + ": mismatched rule flag (expected "
+						+ ruleFlag + ")");
+				if(!entry.containsUniqueContinuationFlags())
+					throw new IllegalArgumentException("Error reading line \"" + line + "\" at row " + i + ": multiple rule flags");
+
+				boolean inserted = entries.add(entry);
+				if(!inserted)
+					throw new IllegalArgumentException("Error reading line \"" + line + "\" at row " + i + ": duplicated line");
+//String regexToMatch = (entry.getMatch() != null? entry.getMatch().pattern().pattern().replaceFirst("^\\^", StringUtils.EMPTY).replaceFirst("\\$$", StringUtils.EMPTY): ".");
+//String[] arr = RegExpTrieSequencer.extractCharacters(regexToMatch);
+//List<AffixEntry> lst = new ArrayList<>();
+//lst.add(entry);
+//if(entry.isSuffix()){
+//	ArrayUtils.reverse(arr);
+//	suffixEntries.add(arr, lst);
+//}
+//else
+//	prefixEntries.put(arr, lst);
+			}
+
+			addData(ruleFlag, new RuleEntry(isSuffix, combineable, entries));
+//addData(ruleFlag, new RuleEntry(isSuffix, combineable, entries, prefixEntries, suffixEntries));
+		}
+		catch(IOException e){
+			throw new RuntimeException(e.getMessage());
+		}
+	};
+	private final Consumer<ParsingContext> FUN_WORD_BREAK_TABLE = context -> {
+		try{
+			BufferedReader br = context.getReader();
+			if(!NumberUtils.isCreatable(context.getFirstParameter()))
+				throw new IllegalArgumentException("Error reading line \"" + context.toString()
+					+ "\": The first parameter is not a number");
+			int numEntries = Integer.parseInt(context.getFirstParameter());
+			if(numEntries <= 0)
+				throw new IllegalArgumentException("Error reading line \"" + context.toString()
+					+ ": Bad number of entries, it must be a positive integer");
+
+			Set<String> wordBreakCharacters = new HashSet<>(numEntries);
+			for(int i = 0; i < numEntries; i ++){
+				String line = br.readLine();
+
+				String[] lineParts = StringUtils.split(line);
+				AffixTag tag = AffixTag.toEnum(lineParts[0]);
+				if(tag != AffixTag.BREAK)
+					throw new IllegalArgumentException("Error reading line \"" + line + "\" at row " + i + ": mismatched type (expected "
+						+ AffixTag.BREAK + ")");
+				String breakCharacter = lineParts[1];
+				if(StringUtils.isBlank(breakCharacter))
+					throw new IllegalArgumentException("Error reading line \"" + line + "\" at row " + i + ": break character cannot be empty");
+				if(DOUBLE_MINUS_SIGN.equals(breakCharacter))
+					breakCharacter = HyphenationParser.EN_DASH;
+
+				boolean inserted = wordBreakCharacters.add(breakCharacter);
+				if(!inserted)
+					throw new IllegalArgumentException("Error reading line \"" + line + "\" at row " + i + ": duplicated line");
+			}
+
+			addData(AffixTag.BREAK, wordBreakCharacters);
+		}
+		catch(IOException e){
+			throw new RuntimeException(e.getMessage());
+		}
+	};
+	private final Consumer<ParsingContext> FUN_CONVERSION_TABLE = context -> {
+		try{
+			ConversionTableType conversionTableType = ConversionTableType.toEnum(context.getRuleType());
+			BufferedReader br = context.getReader();
+			if(!NumberUtils.isCreatable(context.getFirstParameter()))
+				throw new IllegalArgumentException("Error reading line \"" + context.toString()
+					+ "\": The first parameter is not a number");
+			int numEntries = Integer.parseInt(context.getFirstParameter());
+			if(numEntries <= 0)
+				throw new IllegalArgumentException("Error reading line \"" + context.toString()
+					+ ": Bad number of entries, it must be a positive integer");
+
+			Map<String, String> conversionTable = new HashMap<>(numEntries);
+			for(int i = 0; i < numEntries; i ++){
+				String line = br.readLine();
+
+				String[] parts = StringUtils.split(line);
+				if(parts.length != 3)
+					throw new IllegalArgumentException("Error reading line \"" + context.toString()
+						+ ": Bad number of entries, it must be <tag> <pattern-from> <pattern-to>");
+
+				conversionTable.put(parts[1], parts[2]);
+			}
+
+			addData(conversionTableType.getFlag(), conversionTable);
+		}
+		catch(IOException e){
+			throw new RuntimeException(e.getMessage());
+		}
+	};
+
+	private final Map<AffixTag, Consumer<ParsingContext>> RULE_FUNCTION = new HashMap<>();
+
+
+	public AffixParser(){
+		//General options
+//		RULE_FUNCTION.put("NAME", FUN_COPY_OVER);
+//		RULE_FUNCTION.put("VERSION", FUN_COPY_OVER);
+//		RULE_FUNCTION.put("HOME", FUN_COPY_OVER);
+		RULE_FUNCTION.put(AffixTag.CHARACTER_SET, FUN_COPY_OVER);
+		RULE_FUNCTION.put(AffixTag.FLAG, FUN_COPY_OVER);
+		RULE_FUNCTION.put(AffixTag.COMPLEX_PREFIXES, FUN_COPY_OVER);
+		RULE_FUNCTION.put(AffixTag.LANGUAGE, FUN_COPY_OVER);
+//		RULE_FUNCTION.put(AffixTag.IGNORE, FUN_COPY_OVER);
+		//Options for suggestions
+//		RULE_FUNCTION.put(AffixTag.KEY, FUN_COPY_OVER);
+//		RULE_FUNCTION.put("TRY", FUN_COPY_OVER);
+//		RULE_FUNCTION.put(AffixTag.NO_SUGGEST, FUN_COPY_OVER);
+//		RULE_FUNCTION.put(AffixTag.NO_NGRAM_SUGGEST, FUN_COPY_OVER);
+//		RULE_FUNCTION.put("REP", FUN_COPY_OVER);
+//		RULE_FUNCTION.put("MAP", FUN_MAP);
+		//Options for compounding
+		//default break table contains: "-", "^-", and "-$"
+		RULE_FUNCTION.put(AffixTag.BREAK, FUN_WORD_BREAK_TABLE);
+		RULE_FUNCTION.put(AffixTag.COMPOUND_RULE, FUN_COMPOUND_RULE);
+		RULE_FUNCTION.put(AffixTag.COMPOUND_MIN, FUN_COPY_OVER_AS_NUMBER);
+//		RULE_FUNCTION.put(AffixTag.COMPOUND_FLAG, FUN_COPY_OVER);
+//		RULE_FUNCTION.put(AffixTag.COMPOUND_BEGIN, FUN_COPY_OVER);
+//		RULE_FUNCTION.put(AffixTag.COMPOUND_MIDDLE, FUN_COPY_OVER);
+//		RULE_FUNCTION.put(AffixTag.COMPOUND_END, FUN_COPY_OVER);
+		RULE_FUNCTION.put(AffixTag.ONLY_IN_COMPOUND, FUN_COPY_OVER);
+//		RULE_FUNCTION.put(AffixTag.COMPOUND_PERMIT_FLAG, FUN_COPY_OVER);
+//		RULE_FUNCTION.put(AffixTag.COMPOUND_MORE_SUFFIXES, FUN_COPY_OVER);
+//		RULE_FUNCTION.put(AffixTag.COMPOUND_ROOT, FUN_COPY_OVER);
+//		RULE_FUNCTION.put(AffixTag.COMPOUND_FORBID_FLAG, FUN_COPY_OVER);
+//		RULE_FUNCTION.put(AffixTag.COMPOUND_WORD_MAX, FUN_COPY_OVER_AS_NUMBER);
+//		RULE_FUNCTION.put(AffixTag.CHECK_COMPOUND_DUPLICATION, FUN_COPY_OVER);
+//		RULE_FUNCTION.put(AffixTag.CHECK_COMPOUND_REPLACEMENT, FUN_COPY_OVER);
+//		RULE_FUNCTION.put(AffixTag.CHECK_COMPOUND_CASE, FUN_COPY_OVER);
+//		RULE_FUNCTION.put(AffixTag.CHECK_COMPOUND_TRIPLE, FUN_COPY_OVER);
+//		RULE_FUNCTION.put(AffixTag.SIMPLIFIED_TRIPLE, FUN_COPY_OVER);
+		RULE_FUNCTION.put(AffixTag.CIRCUMFIX, FUN_COPY_OVER);
+//		RULE_FUNCTION.put(AffixTag.FORBIDDEN_WORD, FUN_COPY_OVER);
+		//Options for affix creation
+		RULE_FUNCTION.put(AffixTag.PREFIX, FUN_AFFIX);
+		RULE_FUNCTION.put(AffixTag.SUFFIX, FUN_AFFIX);
+		//Other options
+		RULE_FUNCTION.put(AffixTag.FULLSTRIP, FUN_COPY_OVER);
+		RULE_FUNCTION.put(AffixTag.KEEP_CASE, FUN_COPY_OVER);
+		RULE_FUNCTION.put(AffixTag.NEED_AFFIX, FUN_COPY_OVER);
+		RULE_FUNCTION.put(AffixTag.INPUT_CONVERSION_TABLE, FUN_CONVERSION_TABLE);
+		RULE_FUNCTION.put(AffixTag.OUTPUT_CONVERSION_TABLE, FUN_CONVERSION_TABLE);
+//		RULE_FUNCTION.put(AffixTag.WORD_CHARS, FUN_COPY_OVER);
+	}
+
+	/**
+	 * Parse the rules out from a .aff file.
+	 *
+	 * @param affFile	The content of the affix file
+	 * @throws IOException	If an I/O error occurs
+	 * @throws	IllegalArgumentException	If something is wrong while parsing the file (eg. missing rule)
+	 */
+	public void parse(File affFile) throws IOException, IllegalArgumentException{
+		acquireWriteLock();
+		try{
+			clearData();
+
+			boolean encodingRead = false;
+			charset = FileService.determineCharset(affFile.toPath());
+			try(LineNumberReader br = new LineNumberReader(Files.newBufferedReader(affFile.toPath(), charset))){
+				String line;
+				while((line = br.readLine()) != null){
+					//ignore any BOM marker on first line
+					if(br.getLineNumber() == 1)
+						line = FileService.clearBOMMarker(line);
+
+					line = removeComment(line);
+					if(line.isEmpty())
+						continue;
+
+					if(!encodingRead && !line.startsWith(AffixTag.CHARACTER_SET.getCode() + StringUtils.SPACE))
+						throw new IllegalArgumentException("The first non–comment line in the affix file must be a 'SET charset', was: '" + line + "'");
+					else
+						encodingRead = true;
+
+					ParsingContext context = new ParsingContext(line, br);
+					AffixTag ruleType = AffixTag.toEnum(context.getRuleType());
+					Consumer<ParsingContext> fun = RULE_FUNCTION.get(ruleType);
+					if(fun != null){
+						try{
+							fun.accept(context);
+
+							if(ruleType == AffixTag.FLAG){
+								String flag = getFlag();
+								//determines the appropriate {@link FlagParsingStrategy} based on the FLAG definition line taken from the affix file
+								strategy = FlagParsingStrategy.Type.toEnum(flag).getStategy();
+								if(strategy == null)
+									throw new IllegalArgumentException("Unknown flag type: " + flag);
+							}
+						}
+						catch(RuntimeException e){
+							throw new IllegalArgumentException(e.getMessage() + " on line " + br.getLineNumber());
+						}
+					}
+				}
+			}
+
+			if(!containsData(AffixTag.COMPOUND_MIN))
+				addData(AffixTag.COMPOUND_MIN, 3);
+			else{
+				int compoundMin = getData(AffixTag.COMPOUND_MIN);
+				if(compoundMin < 1)
+					addData(AffixTag.COMPOUND_MIN, 1);
+			}
+			//apply default charset
+			if(!containsData(AffixTag.CHARACTER_SET))
+				addData(AffixTag.CHARACTER_SET, StandardCharsets.ISO_8859_1);
+			if(!containsData(AffixTag.LANGUAGE))
+				//try to infer language from filename
+				addData(AffixTag.LANGUAGE, affFile.getName().replaceFirst("\\..+$", StringUtils.EMPTY));
+			if(!containsData(AffixTag.BREAK)){
+				Set<String> wordBreakCharacters = new HashSet<>(3);
+				wordBreakCharacters.add(HyphenationParser.MINUS_SIGN);
+				wordBreakCharacters.add("^" + HyphenationParser.MINUS_SIGN);
+				wordBreakCharacters.add(HyphenationParser.MINUS_SIGN + "$");
+				addData(AffixTag.BREAK, wordBreakCharacters);
+			}
+//			if(isComplexPrefixes()){
+//				String compoundBegin = getData(AffixTag.COMPOUND_BEGIN);
+//				String compoundEnd = getData(AffixTag.COMPOUND_END);
+//				addData(AffixTag.COMPOUND_BEGIN, compoundEnd);
+//				addData(AffixTag.COMPOUND_END, compoundBegin);
+//
+//				RuleEntry prefixes = getData(AffixTag.PREFIX);
+//				RuleEntry suffixes = getData(AffixTag.SUFFIX);
+//				addData(AffixTag.PREFIX, suffixes);
+//				addData(AffixTag.SUFFIX, prefixes);
+//			}
+//			if(!containsData(AffixTag.KEY))
+//				addData(AffixTag.KEY, "qwertyuiop|asdfghjkl|zxcvbnm");
+
+
+			terminalAffixes.add(getKeepCaseFlag());
+			terminalAffixes.add(getCircumfixFlag());
+			terminalAffixes.add(getNeedAffixFlag());
+			terminalAffixes.add(getOnlyInCompoundFlag());
+		}
+		finally{
+			releaseWriteLock();
+		}
+
+//System.out.println(com.carrotsearch.sizeof.RamUsageEstimator.sizeOfAll(data));
+//7 490 848 B
+	}
+
+	public void clear(){
+		clearData();
+	}
+
+	/**
+	 * Removes comment lines and then cleans up blank lines and trailing whitespace.
+	 *
+	 * @param {String} data	The data from an affix file.
+	 * @return {String}		The cleaned-up data.
+	 */
+	private static String removeComment(String line){
+		//remove comments
+		line = PatternService.clear(line, COMMENT);
+		//trim the entire string
+		return StringUtils.strip(line);
+	}
+
+	private boolean containsData(AffixTag key){
+		return containsData(key.getCode());
+	}
+
+	private boolean containsData(String key){
+		return data.containsKey(key);
+	}
+
+	@SuppressWarnings("unchecked")
+	public <T> T getData(AffixTag key){
+		return getData(key.getCode());
+	}
+
+	@SuppressWarnings("unchecked")
+	public <T> T getData(String key){
+		return (T)data.get(key);
+	}
+
+	private <T> void addData(AffixTag key, T value){
+		addData(key.getCode(), value);
+	}
+
+	@SuppressWarnings("unchecked")
+	private <T> void addData(String key, T value){
+		T prevValue = (T)data.put(key, value);
+
+		if(prevValue != null)
+			throw new IllegalArgumentException("Duplicated flag: " + key);
+	}
+
+	private void clearData(){
+		acquireWriteLock();
+		try{
+			data.clear();
+			terminalAffixes.clear();
+		}
+		finally{
+			releaseWriteLock();
+		}
+	}
+
+	public String getLanguage(){
+		return getData(AffixTag.LANGUAGE);
+	}
+
+	public String getKeepCaseFlag(){
+		return getData(AffixTag.KEEP_CASE);
+	}
+
+	public String getNeedAffixFlag(){
+		return getData(AffixTag.NEED_AFFIX);
+	}
+
+	public boolean isTerminalAffix(String flag){
+		return terminalAffixes.contains(flag);
+	}
+
+	public Set<String> getCompoundRules(){
+		return getData(AffixTag.COMPOUND_RULE);
+	}
+
+	public boolean isManagedByCompoundRule(String flag){
+		boolean found = false;
+		Set<String> compoundRules = getCompoundRules();
+		for(String rule : compoundRules)
+			if(isManagedByCompoundRule(rule, flag)){
+				found = true;
+				break;
+			}
+		return found;
+	}
+
+	public boolean isManagedByCompoundRule(String compoundRule, String flag){
+		List<String> flags = strategy.extractCompoundRule(compoundRule);
+		flags = strategy.cleanCompoundRuleComponents(flags);
+		return flags.contains(flag);
+	}
+
+	public Charset getCharset(){
+		return Charset.forName(getData(AffixTag.CHARACTER_SET));
+	}
+
+	public boolean isFullstrip(){
+		return containsData(AffixTag.FULLSTRIP);
+	}
+
+	/**
+	 * 2-stage prefix plus 1-stage suffix instead of 2-stage suffix plus 1-stage prefix
+	 * 
+	 * @return Whether the prefix is complex
+	 */
+	public boolean isComplexPrefixes(){
+		return containsData(AffixTag.COMPLEX_PREFIXES);
+	}
+
+	public Boolean isSuffix(String affixCode){
+		Boolean isSuffix = null;
+		Object affix = getData(affixCode);
+		if(affix != null && RuleEntry.class.isAssignableFrom(affix.getClass()))
+			isSuffix = ((RuleEntry)affix).isSuffix();
+		return isSuffix;
+	}
+
+	public Set<String> getProductiveAffixes(){
+		//keeps only items with RuleEntry as value
+		Set<String> affixes = new HashSet<>();
+		Set<String> keys = data.keySet();
+		for(String key : keys){
+			Object affix = getData(key);
+			if(RuleEntry.class.isAssignableFrom(affix.getClass()))
+				affixes.add(key);
+		}
+		return affixes;
+	}
+
+	public String getFlag(){
+		return getData(AffixTag.FLAG);
+	}
+
+	public FlagParsingStrategy getFlagParsingStrategy(){
+		return strategy;
+	}
+
+	public boolean isAffixProductive(String word, String affix){
+		word = applyInputConversionTable(word);
+
+		boolean productive;
+		RuleEntry rule = getData(affix);
+		if(rule != null){
+			List<AffixEntry> applicableAffixes = extractListOfApplicableAffixes(word, rule.getEntries());
+			productive = !applicableAffixes.isEmpty();
+		}
+		else
+			productive = isManagedByCompoundRule(affix);
+		return productive;
+	}
+
+	public static List<AffixEntry> extractListOfApplicableAffixes(String word, List<AffixEntry> entries){
+		//extract the list of applicable affixes...
+		List<AffixEntry> applicableAffixes = new ArrayList<>();
+		for(AffixEntry entry : entries)
+			if(entry.match(word))
+				applicableAffixes.add(entry);
+		return applicableAffixes;
+	}
+
+	public String applyInputConversionTable(String word){
+		return applyConversionTable(word, getData(AffixTag.INPUT_CONVERSION_TABLE));
+	}
+
+	public String applyOutputConversionTable(String word){
+		return applyConversionTable(word, getData(AffixTag.OUTPUT_CONVERSION_TABLE));
+	}
+
+	private String applyConversionTable(String word, Map<String, String> table){
+		if(table != null){
+			int size = table.size();
+			word = StringUtils.replaceEach(word, table.keySet().toArray(new String[size]), table.values().toArray(new String[size]));
+		}
+		return word;
+	}
+
+	public Set<String> getWordBreakCharacters(){
+		return getData(AffixTag.BREAK);
+	}
+
+	public String getOnlyInCompoundFlag(){
+		return getData(AffixTag.ONLY_IN_COMPOUND);
+	}
+
+	public int getCompoundMinimumLength(){
+		return getData(AffixTag.COMPOUND_MIN);
+	}
+
+	public String getCircumfixFlag(){
+		return getData(AffixTag.CIRCUMFIX);
+	}
+
+}