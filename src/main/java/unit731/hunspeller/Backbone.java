package unit731.hunspeller;

import java.awt.Desktop;
import java.io.BufferedReader;
import unit731.hunspeller.interfaces.Hunspellable;
import java.io.File;
import java.io.FileNotFoundException;
import java.io.IOException;
import java.nio.charset.Charset;
import java.nio.file.Files;
import java.nio.file.OpenOption;
import java.nio.file.Path;
import java.nio.file.StandardOpenOption;
import java.util.Arrays;
import java.util.List;
import java.util.Map;
import java.util.function.Supplier;
import java.util.zip.Deflater;
import lombok.extern.slf4j.Slf4j;
import org.apache.commons.io.FilenameUtils;
import org.apache.commons.lang3.StringUtils;
import org.slf4j.Marker;
import org.slf4j.MarkerFactory;
import unit731.hunspeller.interfaces.Undoable;
import unit731.hunspeller.languages.builders.DictionaryParserBuilder;
import unit731.hunspeller.parsers.affix.AffixParser;
import unit731.hunspeller.parsers.aid.AidParser;
import unit731.hunspeller.parsers.dictionary.DictionaryParser;
import unit731.hunspeller.parsers.dictionary.WordGenerator;
import unit731.hunspeller.parsers.dictionary.valueobjects.DictionaryEntry;
import unit731.hunspeller.parsers.dictionary.valueobjects.RuleProductionEntry;
import unit731.hunspeller.parsers.hyphenation.HyphenationParser;
import unit731.hunspeller.parsers.hyphenation.dtos.Hyphenation;
import unit731.hunspeller.parsers.strategies.FlagParsingStrategy;
import unit731.hunspeller.parsers.thesaurus.ThesaurusParser;
import unit731.hunspeller.parsers.thesaurus.dtos.DuplicationResult;
import unit731.hunspeller.parsers.thesaurus.dtos.MeaningEntry;
import unit731.hunspeller.parsers.thesaurus.dtos.ThesaurusEntry;
import unit731.hunspeller.services.ExceptionService;
import unit731.hunspeller.services.ZipManager;
import unit731.hunspeller.services.externalsorter.ExternalSorter;
import unit731.hunspeller.services.filelistener.FileChangeListener;
import unit731.hunspeller.services.filelistener.FileListenerManager;


@Slf4j
public class Backbone implements FileChangeListener{

	public static final Marker MARKER_APPLICATION = MarkerFactory.getMarker("application");

	private static final ZipManager ZIPPER = new ZipManager();

	private static final String ASTERISK = "*";
	private static final String EXTENSION_AFF = ".aff";
	private static final String EXTENSION_DIC = ".dic";
	private static final String EXTENSION_AID = ".aid";
	private static final String EXTENSION_THESAURUS_INDEX = ".idx";
	private static final String EXTENSION_THESAURUS_DATA = ".dat";
	private static final String PREFIX_THESAURUS = "th_";
	private static final String SUFFIX_THESAURUS = "_v2";
	private static final String PREFIX_HYPHENATION = "hyph_";
	private static final String FOLDER_AID = "aids/";

	private static final String TAB = "\t";
	private static final String TAB_SPACES = StringUtils.repeat(' ', 3);


	private File affFile;

	private final AffixParser affParser;
	private final AidParser aidParser;
	private DictionaryParser dicParser;
	private final ThesaurusParser theParser;
	private HyphenationParser hypParser;

	private final WordGenerator wordGenerator;

	private final Hunspellable hunspellable;
	private final FileListenerManager flm;


	public Backbone(Hunspellable hunspellable, Undoable undoable){
		affParser = new AffixParser();
		aidParser = new AidParser();
		theParser = new ThesaurusParser(undoable);
		wordGenerator = new WordGenerator(affParser);

		this.hunspellable = hunspellable;
		flm = new FileListenerManager();
	}

	public void loadFile(String filePath) throws FileNotFoundException, IOException{
		stopFileListener();


		openAffixFile(filePath);

		File hypFile = getHyphenationFile();
		openHyphenationFile(hypFile);

		File dicFile = getDictionaryFile();
		prepareDictionaryFile(dicFile);

		File aidFile = getAidFile();
		openAidFile(aidFile);

		File theFile = getThesaurusDataFile();
		openThesaurusFile(theFile);


		flm.register(this, affFile.getParent(), ASTERISK + EXTENSION_AFF, ASTERISK + EXTENSION_DIC, ASTERISK + EXTENSION_AID);

		startFileListener();
	}

	public void stopFileListener(){
		flm.stop();
	}

	public void startFileListener() throws IOException{
		flm.start();
	}

	private void openAffixFile(String filePath) throws IOException{
		affFile = new File(filePath);

		log.info(Backbone.MARKER_APPLICATION, "Loading file {}", affFile.getName());

		if(!affFile.exists()){
			affParser.clear();

			hunspellable.clearAffixParser();

			throw new FileNotFoundException("The file does not exists");
		}

		log.info(MARKER_APPLICATION, "Opening Affix file for parsing: {}", affFile.getName());

		affParser.parse(affFile);

		log.info(MARKER_APPLICATION, "Finished reading Affix file");
	}

	private void openHyphenationFile(File hypFile) throws IOException{
		if(hypFile.exists()){
			log.info(MARKER_APPLICATION, "Opening Hyphenation file for parsing: {}", hypFile.getName());

<<<<<<< HEAD
			String language = affParser.getLanguage();
=======
			String language = getLanguage();
>>>>>>> ec7f2107
			hypParser = new HyphenationParser(language);
			hypParser.parse(hypFile);

			hunspellable.clearHyphenationParser();

			log.info(MARKER_APPLICATION, "Finished reading Hyphenation file");
		}
		else
			hypParser.clear();
	}

	private void prepareDictionaryFile(File dicFile){
		if(dicFile.exists()){
<<<<<<< HEAD
			String language = affParser.getLanguage();
			Charset charset = affParser.getCharset();
=======
			String language = getLanguage();
			Charset charset = getCharset();
>>>>>>> ec7f2107
			dicParser = DictionaryParserBuilder.getParser(language, dicFile, wordGenerator, charset);
			if(hypParser != null)
				dicParser.setHyphenator(hypParser.getHyphenator());

			hunspellable.clearDictionaryParser();
		}
		else
			dicParser.clear();
	}

	private void openAidFile(File aidFile) throws IOException{
		if(aidFile.exists()){
			log.info(MARKER_APPLICATION, "Opening Aid file for parsing: {}", aidFile.getName());

			aidParser.parse(aidFile);

			hunspellable.clearAidParser();

			log.info(MARKER_APPLICATION, "Finished reading Aid file");
		}
		else
			aidParser.clear();
	}

	private void openThesaurusFile(File theFile) throws IOException{
		if(theFile.exists()){
			log.info(MARKER_APPLICATION, "Opening Thesaurus file for parsing: {}", theFile.getName());

			theParser.parse(theFile);

			hunspellable.clearThesaurusParser();

			log.info(MARKER_APPLICATION, "Finished reading Thesaurus file");
		}
		else
			theParser.clear();
	}


	public void storeHyphenationFile() throws IOException{
		File hypFile = getHyphenationFile();
		hypParser.save(hypFile);
	}

	public void storeThesaurusFiles() throws IOException{
		File thesIndexFile = getThesaurusIndexFile();
		File thesDataFile = getThesaurusDataFile();
		theParser.save(thesIndexFile, thesDataFile);
	}


	private File getFile(String filename){
		return new File(affFile.toPath().getParent().toString() + File.separator + filename);
	}

	/** FIXME should be private! */
	public File getDictionaryFile(){
		return getFile(getLanguage() + EXTENSION_DIC);
	}

	private File getAidFile(){
		return getFile(getCurrentWorkingDirectory() + FOLDER_AID + getLanguage() + EXTENSION_AID);
	}

	private String getCurrentWorkingDirectory(){
		String codePath = getClass().getProtectionDomain().getCodeSource().getLocation().getPath();
		return codePath
			.replaceFirst("(classes/)?[^/]*$", StringUtils.EMPTY)
			.replaceAll("%20", StringUtils.SPACE);
	}

	private File getThesaurusIndexFile(){
		return getFile(PREFIX_THESAURUS + getLanguage() + SUFFIX_THESAURUS + EXTENSION_THESAURUS_INDEX);
	}

	private File getThesaurusDataFile(){
		return getFile(PREFIX_THESAURUS + getLanguage() + SUFFIX_THESAURUS + EXTENSION_THESAURUS_DATA);
	}

	private File getHyphenationFile(){
		return getFile(PREFIX_HYPHENATION + getLanguage() + EXTENSION_DIC);
	}


	@Override
	public void fileDeleted(Path path){
		log.info(MARKER_APPLICATION, "File {} deleted", path.toFile().getName());

		String absolutePath = path.toString().toLowerCase();
		if(hasAFFExtension(absolutePath)){
			affParser.clear();

			hunspellable.clearAffixParser();
		}
		else if(hasAIDExtension(absolutePath)){
			aidParser.clear();

			hunspellable.clearAidParser();
		}
	}

	@Override
	public void fileModified(Path path){
		log.info(MARKER_APPLICATION, "File {} modified", path.toFile().getName());

		try{
			String absolutePath = path.toString().toLowerCase();
			if(hasAFFExtension(absolutePath))
				openAffixFile(absolutePath);
			else if(isHyphenationFile(absolutePath)){
				File hypFile = getHyphenationFile();
				openHyphenationFile(hypFile);
			}
			else if(hasAIDExtension(absolutePath)){
				File aidFile = getAidFile();
				openAidFile(aidFile);
			}
		}
		catch(IOException e){
			String message = ExceptionService.getMessage(e);
			log.error(MARKER_APPLICATION, e.getClass().getSimpleName() + ": " + message, e);
		}
	}

	private boolean hasAFFExtension(String path){
		return path.endsWith(EXTENSION_AFF);
	}

	private boolean isHyphenationFile(String path){
		String baseName = FilenameUtils.getBaseName(path);
		return (baseName.startsWith("hyph_") && path.endsWith(EXTENSION_DIC));
	}

	private boolean hasAIDExtension(String path){
		return path.endsWith(EXTENSION_AID);
	}


	public void createPackage(){
		Path basePath = getPackageBaseDirectory();

		//package entire folder with ZIP
		if(basePath != null){
			log.info(Backbone.MARKER_APPLICATION, "Found base path on " + basePath.toString());

			try{
				String outputFilename = basePath.toString() + File.separator + basePath.getName(basePath.getNameCount() - 1) + ".zip";
				ZIPPER.zipDirectory(basePath.toFile(), Deflater.BEST_COMPRESSION, outputFilename);

				log.info(Backbone.MARKER_APPLICATION, "Package created");

				//open directory
				if(Desktop.isDesktopSupported())
					Desktop.getDesktop().open(new File(basePath.toString()));
			}
			catch(IOException e){
				log.info(Backbone.MARKER_APPLICATION, "Package error: " + e.getMessage());

				log.error("Something very bad happend while creating package", e);
			}
		}
	}

	/** Go up directories until description.xml or install.rdf is found */
	private Path getPackageBaseDirectory(){
		boolean found = false;
		Path parentPath = affFile.toPath().getParent();
		while(true){
			File[] files = parentPath.toFile().listFiles();
			if(files == null)
				break;

			found = Arrays.stream(files)
				.map(File::getName)
				.anyMatch(name -> "description.xml".equals(name) || "install.rdf".equals(name));
			if(found)
				break;

			parentPath = parentPath.getParent();
		}
		return (found? parentPath: null);
	}


	public Charset getCharset(){
		return affParser.getCharset();
	}

	public String getLanguage(){
		return affParser.getLanguage();
	}

	public long getDictionaryFileLength(){
		return dicParser.getDicFile().length();
	}

	public String[] getDictionaryLines() throws IOException{
		File dicFile = getDictionaryFile();
		String[] lines = Files.lines(dicFile.toPath(), getCharset())
			.map(line -> StringUtils.replace(line, TAB, TAB_SPACES))
			.toArray(String[]::new);
		return lines;
	}

	public int getExpectedNumberOfDictionaryElements(){
		return dicParser.getExpectedNumberOfElements();
	}

	public double getFalsePositiveDictionaryProbability(){
		return dicParser.getFalsePositiveProbability();
	}

	public double getGrowRatioWhenDictionaryFull(){
		return dicParser.getGrowRatioWhenFull();
	}

	public void checkDictionaryProduction(RuleProductionEntry production){
		dicParser.checkProduction(production);
	}

	public ExternalSorter getDictionarySorter(){
		return dicParser.getSorter();
	}

	public int getDictionaryBoundaryIndex(int row){
		return dicParser.getBoundaryIndex(row);
	}

	public int getDictionaryNextBoundaryIndex(int row){
		return dicParser.getNextBoundaryIndex(row);
	}

	public int getDictionaryPreviousBoundaryIndex(int row){
		return dicParser.getPreviousBoundaryIndex(row);
	}

	public boolean isDictionaryLineInBoundary(int lineIndex){
		return dicParser.isInBoundary(lineIndex);
	}

	public boolean shouldBeProcessedForMinimalPair(RuleProductionEntry production){
		return dicParser.shouldBeProcessedForMinimalPair(production);
	}

	public boolean isConsonant(char chr){
		return dicParser.isConsonant(chr);
	}

	public void calculateDictionaryBoundaries(){
		dicParser.calculateDictionaryBoundaries();
	}

	public Map.Entry<Integer, Integer> getDictionaryBoundary(int row){
		return dicParser.getBoundary(row);
	}

	public void clearDictionaryBoundaries(){
		dicParser.getBoundaries().clear();
	}

	public boolean isDictionaryModified(){
		return theParser.isDictionaryModified();
	}

	public void mergeSectionsToDictionary(List<File> files) throws IOException{
		OpenOption option = StandardOpenOption.TRUNCATE_EXISTING;
		for(File file : files){
			Files.write(getDictionaryFile().toPath(), Files.readAllBytes(file.toPath()), option);

			option = StandardOpenOption.APPEND;
		}
	}

	public List<RuleProductionEntry> applyRules(String line){
		FlagParsingStrategy strategy = affParser.getFlagParsingStrategy();
		DictionaryEntry dicEntry = new DictionaryEntry(line, strategy);
		return wordGenerator.applyRules(dicEntry);
	}

	public String correctOrthography(String word){
		return dicParser.correctOrthography(word);
	}

	public List<String> splitWordIntoCompounds(String word){
		return dicParser.getHyphenator().splitIntoCompounds(word);
	}

	public boolean hasHyphenationRule(String addedRule, HyphenationParser.Level level){
		return hypParser.hasRule(addedRule, level);
	}

	public String addHyphenationRule(String newRule, HyphenationParser.Level level){
		return hypParser.addRule(newRule, level);
	}

	public Hyphenation hyphenate(String word){
		return hypParser.getHyphenator().hyphenate(word);
	}

	public Hyphenation hyphenate(String word, String addedRule, HyphenationParser.Level level){
		return hypParser.getHyphenator().hyphenate(word, addedRule, level);
	}

	public List<String> getAidLines(){
		return aidParser.getLines();
	}

	public List<ThesaurusEntry> getSynonymsDictionary(){
		return theParser.getSynonymsDictionary();
	}

	public int getSynonymsCounter(){
		return theParser.getSynonymsCounter();
	}

	public ThesaurusEntry getThesaurusSynonym(int row){
		return theParser.getSynonymsDictionary().get(row);
	}

	public void setThesaurusSynonym(int row, List<MeaningEntry> meanings, String text){
		theParser.setMeanings(row, meanings, text);
	}

	public List<String> extractThesaurusDuplicates(){
		return theParser.extractDuplicates();
	}

	public String prepareTextForThesaurusFilter(String text){
		return dicParser.prepareTextForFilter(text);
	}

	public DuplicationResult insertThesaurusMeanings(String synonyms, Supplier<Boolean> duplicatesDiscriminator){
		return theParser.insertMeanings(synonyms, duplicatesDiscriminator);
	}

	public void deleteThesaurusMeanings(int[] selectedRows){
		theParser.deleteMeanings(selectedRows);
	}

	public boolean restorePreviousThesaurusSnapshot() throws IOException{
		boolean restored = theParser.restorePreviousSnapshot();
		if(restored)
			storeThesaurusFiles();

		return restored;
	}

	public boolean restoreNextThesaurusSnapshot() throws IOException{
		boolean restored = theParser.restoreNextSnapshot();
		if(restored)
			storeThesaurusFiles();

		return restored;
	}

}<|MERGE_RESOLUTION|>--- conflicted
+++ resolved
@@ -145,11 +145,7 @@
 		if(hypFile.exists()){
 			log.info(MARKER_APPLICATION, "Opening Hyphenation file for parsing: {}", hypFile.getName());
 
-<<<<<<< HEAD
-			String language = affParser.getLanguage();
-=======
 			String language = getLanguage();
->>>>>>> ec7f2107
 			hypParser = new HyphenationParser(language);
 			hypParser.parse(hypFile);
 
@@ -163,13 +159,8 @@
 
 	private void prepareDictionaryFile(File dicFile){
 		if(dicFile.exists()){
-<<<<<<< HEAD
-			String language = affParser.getLanguage();
-			Charset charset = affParser.getCharset();
-=======
 			String language = getLanguage();
 			Charset charset = getCharset();
->>>>>>> ec7f2107
 			dicParser = DictionaryParserBuilder.getParser(language, dicFile, wordGenerator, charset);
 			if(hypParser != null)
 				dicParser.setHyphenator(hypParser.getHyphenator());
