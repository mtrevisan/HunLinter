/**
 * Copyright (c) 2019-2021 Mauro Trevisan
 *
 * Permission is hereby granted, free of charge, to any person
 * obtaining a copy of this software and associated documentation
 * files (the "Software"), to deal in the Software without
 * restriction, including without limitation the rights to use,
 * copy, modify, merge, publish, distribute, sublicense, and/or sell
 * copies of the Software, and to permit persons to whom the
 * Software is furnished to do so, subject to the following
 * conditions:
 *
 * The above copyright notice and this permission notice shall be
 * included in all copies or substantial portions of the Software.
 *
 * THE SOFTWARE IS PROVIDED "AS IS", WITHOUT WARRANTY OF ANY KIND,
 * EXPRESS OR IMPLIED, INCLUDING BUT NOT LIMITED TO THE WARRANTIES
 * OF MERCHANTABILITY, FITNESS FOR A PARTICULAR PURPOSE AND
 * NONINFRINGEMENT. IN NO EVENT SHALL THE AUTHORS OR COPYRIGHT
 * HOLDERS BE LIABLE FOR ANY CLAIM, DAMAGES OR OTHER LIABILITY,
 * WHETHER IN AN ACTION OF CONTRACT, TORT OR OTHERWISE, ARISING
 * FROM, OUT OF OR IN CONNECTION WITH THE SOFTWARE OR THE USE OR
 * OTHER DEALINGS IN THE SOFTWARE.
 */
package io.github.mtrevisan.hunlinter.parsers.dictionary.generators;

import io.github.mtrevisan.hunlinter.languages.DictionaryCorrectnessChecker;
import io.github.mtrevisan.hunlinter.parsers.affix.AffixData;
import io.github.mtrevisan.hunlinter.parsers.enums.AffixType;
import io.github.mtrevisan.hunlinter.parsers.vos.AffixEntry;
import io.github.mtrevisan.hunlinter.parsers.vos.Affixes;
import io.github.mtrevisan.hunlinter.parsers.vos.DictionaryEntry;
import io.github.mtrevisan.hunlinter.parsers.vos.DictionaryEntryFactory;
import io.github.mtrevisan.hunlinter.parsers.vos.Inflection;
import io.github.mtrevisan.hunlinter.parsers.vos.RuleEntry;
import io.github.mtrevisan.hunlinter.workers.exceptions.LinterException;
import org.apache.commons.lang3.StringUtils;
import org.slf4j.Logger;
import org.slf4j.LoggerFactory;

import java.text.MessageFormat;
import java.util.ArrayList;
import java.util.Collections;
import java.util.Iterator;
import java.util.List;
import java.util.Objects;

import static io.github.mtrevisan.hunlinter.services.system.LoopHelper.forEach;


class WordGeneratorBase{

	private static final Logger LOGGER = LoggerFactory.getLogger(WordGeneratorBase.class);

	private static final MessageFormat TWOFOLD_RULE_VIOLATED = new MessageFormat("Twofold rule violated for `{0} from {1}` ({2} still has rules {3})");
	private static final MessageFormat NON_EXISTENT_RULE = new MessageFormat("Non-existent rule `{0}`{1}");


	protected final AffixData affixData;
	protected final DictionaryEntryFactory dictionaryEntryFactory;
	private final DictionaryCorrectnessChecker checker;


	protected WordGeneratorBase(final AffixData affixData, final DictionaryCorrectnessChecker checker){
		Objects.requireNonNull(affixData);

		dictionaryEntryFactory = new DictionaryEntryFactory(affixData);
		this.affixData = affixData;
		this.checker = checker;
	}

	/**
	 * Generates a list of stems for the provided word
	 *
	 * @param dicEntry	{@link DictionaryEntry dictionary entry} used to generate the inflections for
	 * @param isCompound	Whether the word is-a or belongs-to a compound word
	 * @param overriddenRule	Overridden set of rule entries, optional
	 * @return	The list of inflections for the given word
	 * @throws NoApplicableRuleException	If there is a rule that doesn't apply to the word
	 */
	protected List<Inflection> applyAffixRules(final DictionaryEntry dicEntry, final boolean isCompound,
			final RuleEntry overriddenRule){
		final String forbiddenWordFlag = affixData.getForbiddenWordFlag();
		if(dicEntry.hasContinuationFlag(forbiddenWordFlag))
			return Collections.emptyList();

		//extract base inflection
		final Inflection baseInflection = getBaseInflection(dicEntry);
		if(LOGGER.isDebugEnabled()){
			LOGGER.debug("Base inflection:");
			LOGGER.debug("   {}", baseInflection);
		}

		//extract suffixed inflections
		final List<Inflection> suffixedInflections = getOnefoldInflections(baseInflection, isCompound, !affixData.isComplexPrefixes(),
			overriddenRule);
		printInflections((affixData.isComplexPrefixes()? "Prefix inflections:": "Suffix inflections:"), suffixedInflections);

		List<Inflection> prefixedInflections = new ArrayList<>(0);
		if(!isCompound || affixData.allowTwofoldAffixesInCompound()){
			//extract prefixed inflections
			prefixedInflections = getTwofoldInflections(suffixedInflections, isCompound, !affixData.isComplexPrefixes(),
				overriddenRule);
			printInflections((affixData.isComplexPrefixes()? "Suffix inflections:": "Prefix inflections:"), prefixedInflections);
		}

		//extract lastfold inflections
		List<Inflection> twofoldInflections = collectInflections(baseInflection, suffixedInflections, prefixedInflections, null);
		twofoldInflections = getTwofoldInflections(twofoldInflections, isCompound, affixData.isComplexPrefixes(), overriddenRule);
		checkTwofoldCorrectness(twofoldInflections);
		printInflections("Twofold inflections:", twofoldInflections);

		final List<Inflection> inflections = collectInflections(baseInflection, suffixedInflections, prefixedInflections, twofoldInflections);
		filterInflections(inflections);
		return inflections;
	}

	private List<Inflection> collectInflections(final Inflection baseInflection, final List<Inflection> onefoldInflections,
			final List<Inflection> twofoldInflections, final List<Inflection> lastfoldInflections){
		final int size = 1 + onefoldInflections.size() + twofoldInflections.size()
			+ (lastfoldInflections != null? lastfoldInflections.size(): 0);
		final List<Inflection> inflections = new ArrayList<>(size);
		inflections.add(baseInflection);
		inflections.addAll(onefoldInflections);
		inflections.addAll(twofoldInflections);
		if(lastfoldInflections != null)
			inflections.addAll(lastfoldInflections);
		return inflections;
	}


	private void printInflections(final String title, final List<Inflection> inflections){
		if(LOGGER.isDebugEnabled() && !inflections.isEmpty()){
			LOGGER.debug(title);
			forEach(inflections,
				inflection -> LOGGER.debug("   {} from {}", inflection.toString(affixData.getFlagParsingStrategy()),
				inflection.getRulesSequence()));
		}
	}


	private Inflection getBaseInflection(final DictionaryEntry dicEntry){
		return Inflection.createFromDictionaryEntry(dicEntry);
	}

	@SuppressWarnings("unchecked")
	protected List<Inflection> getOnefoldInflections(final DictionaryEntry dicEntry, final boolean isCompound, final boolean reverse,
			final RuleEntry overriddenRule) throws NoApplicableRuleException{
		final List<List<String>> allAffixes = dicEntry.extractAllAffixes(affixData, reverse);
		return applyAffixRules(dicEntry, allAffixes, isCompound, overriddenRule);
	}

	private List<Inflection> getTwofoldInflections(final List<Inflection> onefoldInflections, final boolean isCompound,
			final boolean reverse, final RuleEntry overriddenRule) throws NoApplicableRuleException{
		final List<Inflection> twofoldInflections = new ArrayList<>(0);
		for(final Inflection inflection : onefoldInflections)
			if(inflection.isCombinable()){
				final List<Inflection> prods = getOnefoldInflections(inflection, isCompound, reverse, overriddenRule);

				final AffixEntry[] appliedRules = inflection.getAppliedRules();
				//add parent derivations
				for(final Inflection prod : prods)
					prod.prependAppliedRules(appliedRules);

				twofoldInflections.addAll(prods);
			}
		return twofoldInflections;
	}

	private void checkTwofoldCorrectness(final List<Inflection> twofoldInflections){
		final boolean complexPrefixes = affixData.isComplexPrefixes();
		for(final Inflection prod : twofoldInflections){
			final List<List<String>> affixes = prod.extractAllAffixes(affixData, false);
			final List<String> aff = affixes.get(complexPrefixes? Affixes.INDEX_SUFFIXES: Affixes.INDEX_PREFIXES);
			if(!aff.isEmpty()){
				final String overabundantAffixes = affixData.getFlagParsingStrategy().joinFlags(aff);
				throw new LinterException(TWOFOLD_RULE_VIOLATED.format(new Object[]{prod, prod.getRulesSequence(),
					prod.getRulesSequence(), overabundantAffixes}));
			}
		}
	}

	private void filterInflections(final List<Inflection> inflections){
		enforceCircumfix(inflections);

		enforceNeedAffixFlag(inflections);
	}

	/**
	 * Remove rules that invalidate the circumfix rule
	 * <p />
	 * <code><pre>
	 * (rule.flag is the flag associated to the rule)
	 * (rule.type is either `PREFIX` or `AFFIX`)
	 * (rule.flags represents the set of the continuation classes)
	 * (rule.has(flag) returns whether the rule contains the given flag in its continuation classes)
	 * (the operation ⋃ does NOT involve uniqueness, so it's kind of a `+`)
	 *
	 * def currentRule = rule | nextRule.flag ∈ dictionary-word.flags
	 * def nextRule = rule | nextRule.flag ∈ (dictionary-word.flags ⋃ currentRule.flags) \ currentRule.flag
	 * if ¬ currentRule.has(circumfix) ∨ ¬ nextRule.has(circumfix) ∧ currentRule.type ≠ nextRule.type then
	 *    accept inflection
	 * else
	 *    discard inflection
	 * </pre></code>
	 */
	private void enforceCircumfix(final List<Inflection> inflections){
		final String circumfixFlag = affixData.getCircumfixFlag();
		if(circumfixFlag != null){
			final Iterator<Inflection> itr = inflections.iterator();
			while(itr.hasNext()){
				final Inflection inflection = itr.next();
				if(inflection.hasContinuationFlag(circumfixFlag) && ! inflection.isTwofolded(circumfixFlag))
					itr.remove();
			}
		}
	}

<<<<<<< HEAD
	/** Remove rules that invalidate the affix rule */
	private void enforceNeedAffixFlag(final List<Inflection> inflections){
=======
	/** Remove rules that invalidate the affix rule. */
	private Inflection[] enforceNeedAffixFlag(Inflection[] inflections){
>>>>>>> 6f074717
		final String needAffixFlag = affixData.getNeedAffixFlag();
		if(needAffixFlag != null){
			final Iterator<Inflection> itr = inflections.iterator();
			while(itr.hasNext()){
				final Inflection inflection = itr.next();
				if(hasNeedAffixFlag(inflection, needAffixFlag))
					itr.remove();
			}
		}
	}

	private boolean hasNeedAffixFlag(final Inflection inflection, final String needAffixFlag){
		boolean hasNeedAffixFlag = false;
		final AffixEntry[] appliedRules = inflection.getAppliedRules();
		if(appliedRules != null){
			//check that last suffix and last prefix don't have the needaffix flag
			boolean lastSuffix = false;
			boolean lastPrefix = false;
			boolean lastSuffixNeedAffix = false;
			boolean lastPrefixNeedAffix = false;
			for(int i = appliedRules.length - 1; (!lastSuffix || !lastPrefix) && i >= 0; i --){
				final AffixEntry appliedRule = appliedRules[i];
				switch(appliedRule.getType()){
					case SUFFIX -> {
						if(!lastSuffix){
							lastSuffix = true;
							lastSuffixNeedAffix = appliedRule.hasContinuationFlag(needAffixFlag);
						}
					}
					case PREFIX -> {
						if(!lastPrefix){
							lastPrefix = true;
							lastPrefixNeedAffix = appliedRule.hasContinuationFlag(needAffixFlag);
						}
					}
				}
			}
			hasNeedAffixFlag = (!lastSuffix || lastSuffixNeedAffix) && (!lastPrefix || lastPrefixNeedAffix);
		}
		return (hasNeedAffixFlag || inflection.hasContinuationFlag(needAffixFlag));
	}

	private List<Inflection> applyAffixRules(final DictionaryEntry dicEntry, final List<List<String>> allAffixes,
			final boolean isCompound, final RuleEntry overriddenRule) throws NoApplicableRuleException{
		final String circumfixFlag = affixData.getCircumfixFlag();
		final String forbiddenWordFlag = affixData.getForbiddenWordFlag();

		ArrayList<String> a;
		final List<String> appliedAffixes = allAffixes.get(Affixes.INDEX_PREFIXES);
		final List<String> postponedAffixes = allAffixes.get(Affixes.INDEX_SUFFIXES);
		if(circumfixFlag != null && allAffixes.get(Affixes.INDEX_TERMINALS).contains(circumfixFlag))
			postponedAffixes.add(circumfixFlag);

		final List<Inflection> inflections = new ArrayList<>(0);
		if(hasToBeExpanded(dicEntry, appliedAffixes, forbiddenWordFlag))
			for(int i = 0; i < appliedAffixes.size(); i ++){
				final String affix = appliedAffixes.get(i);
				//extract current rule
				RuleEntry rule = affixData.getData(affix);
				//override with the given rule
				if(overriddenRule != null && affix.equals(overriddenRule.getEntries()[0].getFlag()))
					rule = overriddenRule;

				final List<String> currentPostponedAffixes = new ArrayList<>(postponedAffixes);
				if(dicEntry.getLastAppliedRule() != null
						&& dicEntry.getLastAppliedRule().getType() == AffixType.SUFFIX ^ rule.getType() == AffixType.SUFFIX)
					currentPostponedAffixes.remove(circumfixFlag);
				final List<Inflection> prods = applyAffixRule(dicEntry, affix, currentPostponedAffixes, isCompound, overriddenRule);
				inflections.addAll(prods);
			}
		return inflections;
	}

	private List<Inflection> applyAffixRule(final DictionaryEntry dicEntry, final String affix, final List<String> postponedAffixes,
			final boolean isCompound, final RuleEntry overriddenRule) throws NoApplicableRuleException{
		final AffixEntry[] appliedRules = dicEntry.getAppliedRules();

		RuleEntry rule = affixData.getData(affix);
		//override with the given rule
		if(overriddenRule != null && affix.equals(overriddenRule.getEntries()[0].getFlag()))
			rule = overriddenRule;
		if(rule == null){
			if(affixData.isManagedByCompoundRule(affix))
				return Collections.emptyList();

			final String parentFlag = (appliedRules.length > 0? appliedRules[0].getFlag(): null);
			throw new LinterException(NON_EXISTENT_RULE.format(new Object[]{affix,
				(parentFlag != null? " via " + parentFlag: StringUtils.EMPTY)}));
		}

		final String forbidCompoundFlag = affixData.getForbidCompoundFlag();
		final String permitCompoundFlag = affixData.getPermitCompoundFlag();
		final String forbiddenWordFlag = affixData.getForbiddenWordFlag();
		final String circumfixFlag = affixData.getCircumfixFlag();

		final String word = dicEntry.getWord();
		final AffixEntry[] applicableAffixes = AffixData.extractListOfApplicableAffixes(word, rule.getEntries());
		if(applicableAffixes.length == 0 && (checker == null || !checker.shouldNotCheckProductiveness(affix)))
			throw new NoApplicableRuleException("No applicable rules found for flag `" + affix + "` via `"
				+ (dicEntry.getAppliedRules() != null && dicEntry.getAppliedRules().length > 0? dicEntry.toString(): word) + "`");

		final List<Inflection> inflections = new ArrayList<>(applicableAffixes.length);
		for(final AffixEntry entry : applicableAffixes){
			if(shouldApplyEntry(entry, forbidCompoundFlag, permitCompoundFlag, isCompound)){
				//if entry has circumfix constraint and inflection has the same contraint then remove it from postponedAffixes
				boolean removeCircumfixFlag = false;
				if(circumfixFlag != null && appliedRules != null){
					final boolean entryContainsCircumfix = entry.hasContinuationFlag(circumfixFlag);
					final boolean appliedRuleContainsCircumfix = match(appliedRules, entry, circumfixFlag);
					removeCircumfixFlag = (entryContainsCircumfix && (entry.getType() == AffixType.SUFFIX ^ appliedRuleContainsCircumfix));
				}

				//produce the new word
				final String newWord = entry.applyRule(word, affixData.isFullstrip());
				final Inflection inflection = Inflection.createFromInflection(newWord, entry, dicEntry, postponedAffixes,
					rule.isCombinable());
				if(removeCircumfixFlag)
					inflection.removeContinuationFlag(circumfixFlag);
				if(!inflection.hasContinuationFlag(forbiddenWordFlag))
					inflections.add(inflection);
			}
		}
		return inflections;
	}

	private static boolean match(final AffixEntry[] appliedRules, final AffixEntry entry, final String circumfixFlag){
		final AffixType entryType = entry.getType();
		final int size = (appliedRules != null? appliedRules.length: 0);
		for(int i = 0; i < size; i ++){
			final AffixEntry appliedRule = appliedRules[i];
			if((entryType == AffixType.SUFFIX ^ appliedRule.getType() == AffixType.SUFFIX) && appliedRule.hasContinuationFlag(circumfixFlag))
				return true;
		}
		return false;
	}

	private boolean hasToBeExpanded(final DictionaryEntry dicEntry, final List<String> appliedAffixes, final String forbiddenWordFlag){
		return (!appliedAffixes.isEmpty() && !dicEntry.hasContinuationFlag(forbiddenWordFlag));
	}

	private boolean shouldApplyEntry(final AffixEntry entry, final String forbidCompoundFlag, final String permitCompoundFlag,
			final boolean isCompound){
		boolean shouldApply = true;
		if(isCompound){
			final boolean hasForbidFlag = entry.hasContinuationFlag(forbidCompoundFlag);
			final boolean hasPermitFlag = entry.hasContinuationFlag(permitCompoundFlag);
			if(hasForbidFlag || !hasPermitFlag)
				shouldApply = false;
		}
		return shouldApply;
	}

}<|MERGE_RESOLUTION|>--- conflicted
+++ resolved
@@ -216,13 +216,8 @@
 		}
 	}
 
-<<<<<<< HEAD
-	/** Remove rules that invalidate the affix rule */
+	/** Remove rules that invalidate the affix rule. */
 	private void enforceNeedAffixFlag(final List<Inflection> inflections){
-=======
-	/** Remove rules that invalidate the affix rule. */
-	private Inflection[] enforceNeedAffixFlag(Inflection[] inflections){
->>>>>>> 6f074717
 		final String needAffixFlag = affixData.getNeedAffixFlag();
 		if(needAffixFlag != null){
 			final Iterator<Inflection> itr = inflections.iterator();
