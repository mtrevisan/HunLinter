--- conflicted
+++ resolved
@@ -85,13 +85,8 @@
 	private final String removing;
 	/** string to append. */
 	private final String appending;
-<<<<<<< HEAD
 	final List<String> continuationFlags;
-	/** condition that must be met before the affix can be applied */
-=======
-	final String[] continuationFlags;
 	/** condition that must be met before the affix can be applied. */
->>>>>>> 6f074717
 	private final String condition;
 	final String[] morphologicalFields;
 
