/**
 * Copyright (c) 2019-2021 Mauro Trevisan
 *
 * Permission is hereby granted, free of charge, to any person
 * obtaining a copy of this software and associated documentation
 * files (the "Software"), to deal in the Software without
 * restriction, including without limitation the rights to use,
 * copy, modify, merge, publish, distribute, sublicense, and/or sell
 * copies of the Software, and to permit persons to whom the
 * Software is furnished to do so, subject to the following
 * conditions:
 *
 * The above copyright notice and this permission notice shall be
 * included in all copies or substantial portions of the Software.
 *
 * THE SOFTWARE IS PROVIDED "AS IS", WITHOUT WARRANTY OF ANY KIND,
 * EXPRESS OR IMPLIED, INCLUDING BUT NOT LIMITED TO THE WARRANTIES
 * OF MERCHANTABILITY, FITNESS FOR A PARTICULAR PURPOSE AND
 * NONINFRINGEMENT. IN NO EVENT SHALL THE AUTHORS OR COPYRIGHT
 * HOLDERS BE LIABLE FOR ANY CLAIM, DAMAGES OR OTHER LIABILITY,
 * WHETHER IN AN ACTION OF CONTRACT, TORT OR OTHERWISE, ARISING
 * FROM, OUT OF OR IN CONNECTION WITH THE SOFTWARE OR THE USE OR
 * OTHER DEALINGS IN THE SOFTWARE.
 */
package io.github.mtrevisan.hunlinter.parsers.dictionary.generators;

import io.github.mtrevisan.hunlinter.datastructures.ArraySet;
import io.github.mtrevisan.hunlinter.datastructures.SetHelper;
import io.github.mtrevisan.hunlinter.languages.DictionaryCorrectnessChecker;
import io.github.mtrevisan.hunlinter.parsers.affix.AffixData;
import io.github.mtrevisan.hunlinter.parsers.dictionary.DictionaryParser;
import io.github.mtrevisan.hunlinter.parsers.vos.Affixes;
import io.github.mtrevisan.hunlinter.parsers.vos.DictionaryEntry;
import io.github.mtrevisan.hunlinter.parsers.vos.Inflection;
import io.github.mtrevisan.hunlinter.services.system.LoopHelper;
import io.github.mtrevisan.hunlinter.services.text.StringHelper;
import io.github.mtrevisan.hunlinter.workers.dictionary.DictionaryInclusionTestWorker;
import org.apache.commons.lang3.ArrayUtils;
import org.apache.commons.lang3.StringUtils;
import org.slf4j.Logger;
import org.slf4j.LoggerFactory;

import java.util.ArrayList;
import java.util.Collection;
import java.util.EnumMap;
import java.util.HashMap;
import java.util.HashSet;
import java.util.Iterator;
import java.util.List;
import java.util.Map;
import java.util.Set;
import java.util.TreeSet;
import java.util.function.Function;

import static io.github.mtrevisan.hunlinter.services.system.LoopHelper.forEach;


abstract class WordGeneratorCompound extends WordGeneratorBase{

	private static final Logger LOGGER = LoggerFactory.getLogger(WordGeneratorCompound.class);

	private static final Map<StringHelper.Casing, Set<StringHelper.Casing>> COMPOUND_WORD_BOUNDARY_COLLISIONS
		= new EnumMap<>(StringHelper.Casing.class);
	static{
		final Set<StringHelper.Casing> lowerOrTitleCase = SetHelper.setOf(StringHelper.Casing.TITLE_CASE, StringHelper.Casing.ALL_CAPS,
			StringHelper.Casing.CAMEL_CASE, StringHelper.Casing.PASCAL_CASE);
		COMPOUND_WORD_BOUNDARY_COLLISIONS.put(StringHelper.Casing.LOWER_CASE, lowerOrTitleCase);
		COMPOUND_WORD_BOUNDARY_COLLISIONS.put(StringHelper.Casing.TITLE_CASE, lowerOrTitleCase);
		final Set<StringHelper.Casing> allCaps = SetHelper.setOf(StringHelper.Casing.LOWER_CASE, StringHelper.Casing.TITLE_CASE,
			StringHelper.Casing.CAMEL_CASE, StringHelper.Casing.PASCAL_CASE);
		COMPOUND_WORD_BOUNDARY_COLLISIONS.put(StringHelper.Casing.ALL_CAPS, allCaps);
	}


	private final DictionaryParser dicParser;
	private final WordGenerator wordGenerator;

	private DictionaryInclusionTestWorker dicInclusionTestWorker;
	private final Collection<String> compoundAsReplacement = new HashSet<>(0);


	WordGeneratorCompound(final AffixData affixData, final DictionaryParser dicParser, final WordGenerator wordGenerator,
			final DictionaryCorrectnessChecker checker){
		super(affixData, checker);

		this.dicParser = dicParser;
		this.wordGenerator = wordGenerator;
	}

	protected List<List<List<Inflection>>> generateCompounds(final Iterable<List<String>> permutations,
			final Map<String, DictionaryEntry[]> inputs){
		final List<List<List<Inflection>>> entries = new ArrayList<>();
		final Map<String, List<Inflection>> dicEntries = new HashMap<>();
		outer:
		for(final List<String> permutation : permutations){
			//expand permutation
			final List<List<Inflection>> expandedPermutationEntries = new ArrayList<>();
			for(final String flag : permutation){
				if(!dicEntries.containsKey(flag)){
					final List<Inflection> dicEntriesPerFlag = new ArrayList<>(0);
					for(final DictionaryEntry entry : inputs.get(flag)){
						final List<Inflection> inflections = applyAffixRules(entry, true, null);

						final int size = (inflections != null? inflections.size(): 0);
						for(int i = 0; i < size; i ++){
							final Inflection inflection = inflections.get(i);
							if(inflection.hasContinuationFlag(flag))
								dicEntriesPerFlag.add(inflection);
						}
					}
					dicEntries.put(flag, dicEntriesPerFlag);
				}

				final List<Inflection> dicEntriesPerFlag = dicEntries.get(flag);
				if(!dicEntriesPerFlag.isEmpty())
					expandedPermutationEntries.add(dicEntriesPerFlag);
				else{
					//it is not possible to compound some words, return empty list
					entries.clear();
					break outer;
				}
			}
			if(!expandedPermutationEntries.isEmpty())
				entries.add(expandedPermutationEntries);
		}
		return entries;
	}

	protected List<Inflection> applyCompound(final Iterable<List<List<Inflection>>> entries, final int limit){
		final String compoundFlag = affixData.getCompoundFlag();
		final String forbiddenWordFlag = affixData.getForbiddenWordFlag();
		final String forceCompoundUppercaseFlag = affixData.getForceCompoundUppercaseFlag();
		final boolean checkCompoundReplacement = affixData.isCheckCompoundReplacement();

		compoundAsReplacement.clear();

		final StringBuffer sb = new StringBuffer();
		final ArraySet<Inflection> inflections = new ArraySet<>();
		//generate compounds:
		for(final List<List<Inflection>> entry : entries){
			//compose compound:
			boolean completed = false;
			final int[] indexes = new int[entry.size()];
			while(!completed){
				final DictionaryEntry[] compoundEntries = composeCompound(indexes, entry, sb);

				if(!sb.isEmpty() && (!checkCompoundReplacement || !existsCompoundAsReplacement(sb.toString()))){
					final List<List<String>> continuationFlags = extractCompoundFlagsByComponent(compoundEntries, compoundFlag);
					if(forbiddenWordFlag == null
							|| !continuationFlags.get(Affixes.INDEX_PREFIXES).contains(forbiddenWordFlag)
							&& !continuationFlags.get(Affixes.INDEX_SUFFIXES).contains(forbiddenWordFlag)
							&& !continuationFlags.get(Affixes.INDEX_TERMINALS).contains(forbiddenWordFlag)){
						final String compoundWord = sb.toString();
						final List<Inflection> newInflections = generateInflections(compoundWord, compoundEntries, continuationFlags);

						inflections.addAll(newInflections);
						if(inflections.size() > limit)
							break;
					}
				}


				completed = (inflections.size() >= limit || getNextTuple(indexes, entry));
			}
		}

		compoundAsReplacement.clear();

		applyOutputConversions(inflections, forceCompoundUppercaseFlag);

		if(LOGGER.isTraceEnabled())
			forEach(inflections, inflection -> LOGGER.trace("Inflected word: {}", inflection));

		return limitResponse(inflections, limit);
	}

	private void applyOutputConversions(final Iterable<Inflection> inflections, final String forceCompoundUppercaseFlag){
		final Function<String, String> applyOutputConversionTable = affixData::applyOutputConversionTable;
		//convert using output table
		for(final Inflection inflection : inflections){
			inflection.applyOutputConversionTable(applyOutputConversionTable);
			inflection.capitalizeIfContainsFlag(forceCompoundUppercaseFlag);
			inflection.removeContinuationFlag(forceCompoundUppercaseFlag);
		}
	}

	private List<Inflection> limitResponse(final Set<Inflection> inflections, final int limit){
		return new ArrayList<>(inflections).subList(0, Math.min(inflections.size(), limit));
	}

	private List<Inflection> generateInflections(final String compoundWord, final DictionaryEntry[] compoundEntries,
			final List<List<String>> continuationFlags){
		final boolean hasForbidCompoundFlag = (affixData.getForbidCompoundFlag() != null);
		final boolean hasPermitCompoundFlag = (affixData.getPermitCompoundFlag() != null);
		final boolean allowTwofoldAffixesInCompound = affixData.allowTwofoldAffixesInCompound();

		final List<Inflection> inflections = new ArrayList<>(1);
		final List<String> flags = new ArrayList<>(continuationFlags.size());
		for(final List<String> continuationFlag : continuationFlags)
			flags.addAll(continuationFlag);
		final Inflection p = Inflection.createFromCompound(compoundWord, flags, compoundEntries);
		if(hasForbidCompoundFlag || hasPermitCompoundFlag)
			inflections.add(p);
		else{
			//add boundary affixes
			inflections.addAll(applyAffixRules(p, false, null));

			if(!allowTwofoldAffixesInCompound)
				//remove twofold because they're not allowed in compounds
				removeTwofolds(inflections);
		}
		return inflections;
	}

	private DictionaryEntry[] composeCompound(final int[] indexes, final List<List<Inflection>> entry, final StringBuffer sb){
		final String forbiddenWordFlag = affixData.getForbiddenWordFlag();
		final boolean forbidDifferentCasesInCompound = affixData.isForbidDifferentCasesInCompound();
		final boolean forbidTriples = affixData.isForbidTriplesInCompound();
		final boolean simplifyTriples = affixData.isSimplifyTriplesInCompound();

		DictionaryEntry[] compoundEntries = new DictionaryEntry[0];

		sb.setLength(0);
		StringHelper.Casing lastWordCasing = null;
		for(int i = 0; i < indexes.length; i ++){
			final Inflection next = entry.get(i).get(indexes[i]);

			//skip forbidden words
			if(next.hasContinuationFlag(forbiddenWordFlag)){
				sb.setLength(0);
				break;
			}

			compoundEntries = ArrayUtils.add(compoundEntries, next);

			String nextCompound = next.getWord();
			final boolean containsTriple = containsTriple(sb, nextCompound);
			//enforce simplification of triples if SIMPLIFIEDTRIPLE is set
			if(containsTriple && simplifyTriples)
				nextCompound = nextCompound.substring(1);
			//enforce not containment of a triple if CHECKCOMPOUNDTRIPLE is set
			else if(containsTriple && forbidTriples){
				sb.setLength(0);
				break;
			}
			//enforce forbidden case if CHECKCOMPOUNDCASE is set
			if(!sb.isEmpty() && forbidDifferentCasesInCompound){
				if(lastWordCasing == null)
					lastWordCasing = StringHelper.classifyCasing(sb.toString());
				final StringHelper.Casing nextWordCasing = StringHelper.classifyCasing(nextCompound);

				final char lastChar = sb.charAt(sb.length() - 1);
				//FIXME if nextCompound is changed, then check for duplicates
				nextCompound = enforceNextCompoundCase(lastChar, nextCompound, lastWordCasing, nextWordCasing);

				lastWordCasing = nextWordCasing;
			}

			sb.append(nextCompound);
		}
		return compoundEntries;
	}

	private boolean containsTriple(final StringBuffer sb, final String compound){
		boolean repeated = false;
		final int size = sb.length() - 1;
		if(size > 1){
			final String interCompounds = sb.substring(Math.max(size - 1, 0), size + 1) + compound.substring(0, Math.min(compound.length(), 2));
			final int len = interCompounds.length();
			if(len == 3 || len == 4){
				repeated = (interCompounds.charAt(0) == interCompounds.charAt(1) && interCompounds.charAt(0) == interCompounds.charAt(2));
				if(len == 4)
					repeated |= (interCompounds.charAt(1) == interCompounds.charAt(2) && interCompounds.charAt(1) == interCompounds.charAt(3));
			}
		}
		return repeated;
	}

	private String enforceNextCompoundCase(final char lastChar, String nextCompound, final StringHelper.Casing lastWordCasing,
			final StringHelper.Casing nextWordCasing){
		final char nextChar = nextCompound.charAt(0);
		if(Character.isLetter(lastChar) && Character.isLetter(nextChar)){
			final Set<StringHelper.Casing> collisions = COMPOUND_WORD_BOUNDARY_COLLISIONS.get(lastWordCasing);
			//convert nextChar to lowercase/uppercase and go on
			if(collisions != null && collisions.contains(nextWordCasing))
				nextCompound = (Character.isUpperCase(lastChar)? StringUtils.capitalize(nextCompound):
					StringUtils.uncapitalize(nextCompound));
		}
		return nextCompound;
	}

<<<<<<< HEAD
	/** @return	A list of prefixes from first entry, suffixes from last entry, and terminals from both */
	private List<List<String>> extractCompoundFlagsByComponent(final DictionaryEntry[] compoundEntries,
=======
	/** @return	A list of prefixes from first entry, suffixes from last entry, and terminals from both. */
	@SuppressWarnings("rawtypes")
	private FixedArray[] extractCompoundFlagsByComponent(final DictionaryEntry[] compoundEntries,
>>>>>>> 6f074717
			final String compoundFlag){
		final List<List<String>> prefixes = compoundEntries[0]
			.extractAllAffixes(affixData, false);
		final List<List<String>> suffixes = compoundEntries[compoundEntries.length - 1]
			.extractAllAffixes(affixData, false);
		final Set<String> terminals = new TreeSet<>();
		terminals.addAll(prefixes.get(Affixes.INDEX_TERMINALS));
		terminals.addAll(suffixes.get(Affixes.INDEX_TERMINALS));
		if(compoundFlag != null)
			terminals.remove(compoundFlag);

		final List<List<String>> result = new ArrayList<>(3);
		result.add(prefixes.get(Affixes.INDEX_PREFIXES));
		result.add(suffixes.get(Affixes.INDEX_SUFFIXES));
		result.add(new ArrayList<>(terminals));
		return result;
	}

	private void removeTwofolds(final List<Inflection> prods){
		final String circumfixFlag = affixData.getCircumfixFlag();
		if(circumfixFlag != null){
			final Iterator<Inflection> itr = prods.iterator();
			while(itr.hasNext()){
				final Inflection prod = itr.next();
				if(prod.isTwofolded(circumfixFlag))
					itr.remove();
			}
		}
	}

	//is word a non-compound with a REP substitution (see checkcompoundrep)?
	private boolean existsCompoundAsReplacement(final String word){
		boolean exists = (LoopHelper.match(compoundAsReplacement, word::contains) != null);
		if(!exists && word.length() >= 2){
			final String convertedWord = affixData.applyReplacementTable(word);
			if(dicInclusionTestWorker.isInDictionary(convertedWord)){
				compoundAsReplacement.add(word);

				exists = true;
			}
		}
		return exists;
	}

	private boolean getNextTuple(final int[] indexes, final List<List<Inflection>> entry){
		//obtain next tuple
		int i = indexes.length - 1;
		while(i >= 0){
			indexes[i] ++;
			if(indexes[i] < entry.get(i).size())
				break;

			indexes[i --] = 0;
		}
		return (i == -1);
	}

	/** Merge the distribution with the others. */
	protected Map<String, DictionaryEntry[]> mergeDistributions(final Map<String, DictionaryEntry[]> compoundRules,
			final Map<String, DictionaryEntry[]> distribution, final int compoundMinimumLength, final String forbiddenWordFlag){
		final Collection<Map.Entry<String, DictionaryEntry[]>> list = new ArrayList<>(compoundRules.entrySet());
		list.addAll(distribution.entrySet());

		final Map<String, DictionaryEntry[]> map = new HashMap<>();
		for(final Map.Entry<String, DictionaryEntry[]> m : list){
			final DictionaryEntry[] entries = m.getValue();
			DictionaryEntry[] value = new DictionaryEntry[0];
			final int size = (entries != null? entries.length: 0);
			for(int i = 0; i < size; i ++){
				final DictionaryEntry entry = entries[i];
				if(entry.getWord().length() >= compoundMinimumLength && !entry.hasContinuationFlag(forbiddenWordFlag))
					value = ArrayUtils.add(value, entry);
			}
			final String key = m.getKey();
			final DictionaryEntry[] v = map.get(key);
			map.put(key, (v != null? ArrayUtils.addAll(v, value): value));
		}
		return map;
	}

	protected void loadDictionaryForInclusionTest(){
		if(dicInclusionTestWorker == null && affixData.isCheckCompoundReplacement()){
			dicInclusionTestWorker = new DictionaryInclusionTestWorker(affixData.getLanguage(), dicParser, wordGenerator);

			dicInclusionTestWorker.executeSynchronously();
		}
	}

}<|MERGE_RESOLUTION|>--- conflicted
+++ resolved
@@ -289,14 +289,8 @@
 		return nextCompound;
 	}
 
-<<<<<<< HEAD
-	/** @return	A list of prefixes from first entry, suffixes from last entry, and terminals from both */
+	/** @return	A list of prefixes from first entry, suffixes from last entry, and terminals from both. */
 	private List<List<String>> extractCompoundFlagsByComponent(final DictionaryEntry[] compoundEntries,
-=======
-	/** @return	A list of prefixes from first entry, suffixes from last entry, and terminals from both. */
-	@SuppressWarnings("rawtypes")
-	private FixedArray[] extractCompoundFlagsByComponent(final DictionaryEntry[] compoundEntries,
->>>>>>> 6f074717
 			final String compoundFlag){
 		final List<List<String>> prefixes = compoundEntries[0]
 			.extractAllAffixes(affixData, false);
